<<<<<<< HEAD
mat-card {
  height: auto;
  min-width: 320px;
  width: 30%;
}
=======
/*!
 * Copyright (c) 2014-2020 Bjoern Kimminich.
 * SPDX-License-Identifier: MIT
 */
>>>>>>> 42dbf443

.heading {
  background: rgba(0, 0, 0, .2);
  font-size: x-large;
  justify-content: center;
  padding: 12px 20px;
}

.img-thumbnail {
  height: auto;
  max-width: 70%;
  width: 70px;
}

mat-cell {
  padding-left: 10px;
  padding-right: 10px;
}

mat-header-cell {
  padding-left: 10px;
  padding-right: 10px;
}

mat-footer-cell {
  padding-left: 10px;
  padding-right: 10px;
}

.mat-footer-cell {
  font-weight: bold;
}

.content-align {
  display: flex;
  justify-content: center;
}

button.mat-icon-button {
  display: flex;
}<|MERGE_RESOLUTION|>--- conflicted
+++ resolved
@@ -1,15 +1,7 @@
-<<<<<<< HEAD
-mat-card {
-  height: auto;
-  min-width: 320px;
-  width: 30%;
-}
-=======
 /*!
  * Copyright (c) 2014-2020 Bjoern Kimminich.
  * SPDX-License-Identifier: MIT
  */
->>>>>>> 42dbf443
 
 .heading {
   background: rgba(0, 0, 0, .2);
