<!--
  ~ Copyright (c) 2014-2020 Bjoern Kimminich.
  ~ SPDX-License-Identifier: MIT
  -->

<<<<<<< HEAD
	<div class="mat-elevation-z8 table-container custom-slate">
		<div class="heading">
			 {{"TITLE_BASKET" | translate}} <small>{{userEmail}}</small>
			 <div *ngIf="error" style="margin-top:5px;" class="error">{{error?.error}}</div>
		</div>
		<mat-table [dataSource]="dataSource">

			<ng-container matColumnDef="image">
					 <mat-header-cell *matHeaderCellDef fxShow fxHide.lt-md fxFlex="20%" translate class="content-align">LABEL_IMAGE</mat-header-cell>
					 <mat-cell *matCellDef="let element" fxShow fxHide.lt-md fxFlex="20%" class="content-align">
							<img [src]="'assets/public/images/products/'+element.image" alt={{element.name}}
								 class="img-responsive img-thumbnail">
					 </mat-cell>
					 <mat-footer-cell *matFooterCellDef  fxShow fxHide.lt-md fxFlex="20%" class="content-align"></mat-footer-cell>
			</ng-container>

			<ng-container matColumnDef="product">
					 <mat-header-cell *matHeaderCellDef fxFlex="20%" fxFlex.lt-md="30%" translate>LABEL_PRODUCT</mat-header-cell>
					 <mat-cell *matCellDef="let element" fxFlex="20%" fxFlex.lt-md="30%"> {{element.name}} </mat-cell>
					 <mat-footer-cell *matFooterCellDef   fxFlex="20%" fxFlex.lt-md="30%"></mat-footer-cell>
			</ng-container>

			<ng-container matColumnDef="price">
					 <mat-header-cell *matHeaderCellDef fxShow fxHide.lt-md fxFlex="16%" translate>LABEL_PRICE</mat-header-cell>
					 <mat-cell *matCellDef="let element" fxShow fxHide.lt-md fxFlex="16%"> {{element.price}}&curren;</mat-cell>
					 <mat-footer-cell *matFooterCellDef fxShow fxHide.lt-md fxFlex="16%"></mat-footer-cell>
			</ng-container>

			<ng-container matColumnDef="quantity">
					 <mat-header-cell *matHeaderCellDef fxFlex="16%" fxFlex.lt-md="35%" translate class="content-align">LABEL_QUANTITY</mat-header-cell>
					 <mat-cell *matCellDef="let element" fxFlex="16%" fxFlex.lt-md="35%" class="content-align">
							<button mat-icon-button (click)="dec(element.BasketItem.id)" *ngIf="allowEdit"><i class="fas fa-minus-square"></i></button>
							<span> {{element.BasketItem.quantity}}</span>
							<button mat-icon-button (click)="inc(element.BasketItem.id)" *ngIf="allowEdit"><i class="fas fa-plus-square"></i></button>
					 </mat-cell>
					 <mat-footer-cell *matFooterCellDef fxFlex="16%" fxFlex.lt-md="35%" class="header-align">TOTAL</mat-footer-cell>
			</ng-container>

			<ng-container matColumnDef="total price">
					 <mat-header-cell *matHeaderCellDef fxFlex="18%" fxFlex.lt-md="20%" translate class="content-align">LABEL_TOTAL_PRICE</mat-header-cell>
					 <mat-cell *matCellDef="let element" fxFlex="18%" fxFlex.lt-md="20%" class="content-align"> {{(element.price*element.BasketItem.quantity).toFixed(2)}}&curren; </mat-cell>
					 <mat-footer-cell *matFooterCellDef  fxFlex="18%" fxFlex.lt-md="20%" class="content-align"> {{ itemTotal.toFixed(2) }}&curren;</mat-footer-cell>
			</ng-container>

			<ng-container matColumnDef="remove" *ngIf="allowEdit">
					 <mat-header-cell *matHeaderCellDef></mat-header-cell>
					 <mat-cell *matCellDef="let element" fxFlex="10%" fxFlex.lt-md="15%">
							<button mat-icon-button (click)="delete(element.BasketItem.id)">
								<i class="far fa-trash-alt"></i>
							</button>
					 </mat-cell>
					 <mat-footer-cell *matFooterCellDef  fxFlex="10%" fxFlex.lt-md="15%"></mat-footer-cell>
			</ng-container>

			<mat-header-row *matHeaderRowDef="tableColumns"></mat-header-row>
			<mat-row *matRowDef="let row; columns: tableColumns;"></mat-row>

			<span *ngIf="displayTotal">
=======
<div class="mat-elevation-z8 table-container custom-slate">
	<div class="heading">
		 {{"TITLE_BASKET" | translate}} <small>{{userEmail}}</small>
		 <div *ngIf="error" style="margin-top:5px;" class="error">{{error?.error}}</div>
	</div>
	<mat-table [dataSource]="dataSource">
		 <ng-container matColumnDef="image">
				<mat-header-cell *matHeaderCellDef fxShow fxHide.lt-md fxFlex="20%" translate class="content-align">LABEL_IMAGE</mat-header-cell>
				<mat-cell *matCellDef="let element" fxShow fxHide.lt-md fxFlex="20%" class="content-align">
					 <img [src]="'assets/public/images/products/'+element.image" alt={{element.name}}
							class="img-responsive img-thumbnail">
				</mat-cell>
				<mat-footer-cell *matFooterCellDef  fxShow fxHide.lt-md fxFlex="20%" class="content-align"></mat-footer-cell>
		 </ng-container>
		 <ng-container matColumnDef="product">
				<mat-header-cell *matHeaderCellDef fxFlex="20%" fxFlex.lt-md="30%" translate>LABEL_PRODUCT</mat-header-cell>
				<mat-cell *matCellDef="let element" fxFlex="20%" fxFlex.lt-md="30%"> {{element.name}} </mat-cell>
				<mat-footer-cell *matFooterCellDef   fxFlex="20%" fxFlex.lt-md="30%"></mat-footer-cell>
		 </ng-container>
		 <ng-container matColumnDef="price">
				<mat-header-cell *matHeaderCellDef fxShow fxHide.lt-md fxFlex="16%" translate>LABEL_PRICE</mat-header-cell>
				<mat-cell *matCellDef="let element" fxShow fxHide.lt-md fxFlex="16%"> {{element.price}}&curren;</mat-cell>
				<mat-footer-cell *matFooterCellDef fxShow fxHide.lt-md fxFlex="16%"></mat-footer-cell>
		 </ng-container>
		 <ng-container matColumnDef="quantity">
				<mat-header-cell *matHeaderCellDef fxFlex="16%" fxFlex.lt-md="35%" translate class="content-align">LABEL_QUANTITY</mat-header-cell>
				<mat-cell *matCellDef="let element" fxFlex="16%" fxFlex.lt-md="35%" class="content-align">
					 <button mat-icon-button (click)="dec(element.BasketItem.id)" *ngIf="allowEdit"><i class="fas fa-minus-square"></i></button>
					 <span> {{element.BasketItem.quantity}}</span>
					 <button mat-icon-button (click)="inc(element.BasketItem.id)" *ngIf="allowEdit"><i class="fas fa-plus-square"></i></button>
				</mat-cell>
				<mat-footer-cell *matFooterCellDef fxFlex="16%" fxFlex.lt-md="35%" class="header-align">TOTAL</mat-footer-cell>
		 </ng-container>
		 <ng-container matColumnDef="total price">
				<mat-header-cell *matHeaderCellDef fxFlex="18%" fxFlex.lt-md="20%" translate class="content-align">LABEL_TOTAL_PRICE</mat-header-cell>
				<mat-cell *matCellDef="let element" fxFlex="18%" fxFlex.lt-md="20%" class="content-align"> {{(element.price*element.BasketItem.quantity).toFixed(2)}}&curren; </mat-cell>
				<mat-footer-cell *matFooterCellDef  fxFlex="18%" fxFlex.lt-md="20%" class="content-align"> {{ itemTotal.toFixed(2) }}&curren;</mat-footer-cell>
		 </ng-container>
		 <ng-container matColumnDef="remove" *ngIf="allowEdit">
				<mat-header-cell *matHeaderCellDef></mat-header-cell>
				<mat-cell *matCellDef="let element" fxFlex="10%" fxFlex.lt-md="15%">
					 <button mat-icon-button (click)="delete(element.BasketItem.id)"><i class="far fa-trash-alt"></i></button>
				</mat-cell>
				<mat-footer-cell *matFooterCellDef  fxFlex="10%" fxFlex.lt-md="15%"></mat-footer-cell>
		 </ng-container>
		 <mat-header-row *matHeaderRowDef="tableColumns"></mat-header-row>
		 <mat-row *matRowDef="let row; columns: tableColumns;"></mat-row>
		 <span *ngIf="displayTotal">
>>>>>>> e5285cc6
				<mat-footer-row  mat-footer-row *matFooterRowDef="tableColumns"></mat-footer-row>
			</span>
		</mat-table>

	</mat-card>
	</div><|MERGE_RESOLUTION|>--- conflicted
+++ resolved
@@ -3,7 +3,6 @@
   ~ SPDX-License-Identifier: MIT
   -->
 
-<<<<<<< HEAD
 	<div class="mat-elevation-z8 table-container custom-slate">
 		<div class="heading">
 			 {{"TITLE_BASKET" | translate}} <small>{{userEmail}}</small>
@@ -60,58 +59,7 @@
 
 			<mat-header-row *matHeaderRowDef="tableColumns"></mat-header-row>
 			<mat-row *matRowDef="let row; columns: tableColumns;"></mat-row>
-
 			<span *ngIf="displayTotal">
-=======
-<div class="mat-elevation-z8 table-container custom-slate">
-	<div class="heading">
-		 {{"TITLE_BASKET" | translate}} <small>{{userEmail}}</small>
-		 <div *ngIf="error" style="margin-top:5px;" class="error">{{error?.error}}</div>
-	</div>
-	<mat-table [dataSource]="dataSource">
-		 <ng-container matColumnDef="image">
-				<mat-header-cell *matHeaderCellDef fxShow fxHide.lt-md fxFlex="20%" translate class="content-align">LABEL_IMAGE</mat-header-cell>
-				<mat-cell *matCellDef="let element" fxShow fxHide.lt-md fxFlex="20%" class="content-align">
-					 <img [src]="'assets/public/images/products/'+element.image" alt={{element.name}}
-							class="img-responsive img-thumbnail">
-				</mat-cell>
-				<mat-footer-cell *matFooterCellDef  fxShow fxHide.lt-md fxFlex="20%" class="content-align"></mat-footer-cell>
-		 </ng-container>
-		 <ng-container matColumnDef="product">
-				<mat-header-cell *matHeaderCellDef fxFlex="20%" fxFlex.lt-md="30%" translate>LABEL_PRODUCT</mat-header-cell>
-				<mat-cell *matCellDef="let element" fxFlex="20%" fxFlex.lt-md="30%"> {{element.name}} </mat-cell>
-				<mat-footer-cell *matFooterCellDef   fxFlex="20%" fxFlex.lt-md="30%"></mat-footer-cell>
-		 </ng-container>
-		 <ng-container matColumnDef="price">
-				<mat-header-cell *matHeaderCellDef fxShow fxHide.lt-md fxFlex="16%" translate>LABEL_PRICE</mat-header-cell>
-				<mat-cell *matCellDef="let element" fxShow fxHide.lt-md fxFlex="16%"> {{element.price}}&curren;</mat-cell>
-				<mat-footer-cell *matFooterCellDef fxShow fxHide.lt-md fxFlex="16%"></mat-footer-cell>
-		 </ng-container>
-		 <ng-container matColumnDef="quantity">
-				<mat-header-cell *matHeaderCellDef fxFlex="16%" fxFlex.lt-md="35%" translate class="content-align">LABEL_QUANTITY</mat-header-cell>
-				<mat-cell *matCellDef="let element" fxFlex="16%" fxFlex.lt-md="35%" class="content-align">
-					 <button mat-icon-button (click)="dec(element.BasketItem.id)" *ngIf="allowEdit"><i class="fas fa-minus-square"></i></button>
-					 <span> {{element.BasketItem.quantity}}</span>
-					 <button mat-icon-button (click)="inc(element.BasketItem.id)" *ngIf="allowEdit"><i class="fas fa-plus-square"></i></button>
-				</mat-cell>
-				<mat-footer-cell *matFooterCellDef fxFlex="16%" fxFlex.lt-md="35%" class="header-align">TOTAL</mat-footer-cell>
-		 </ng-container>
-		 <ng-container matColumnDef="total price">
-				<mat-header-cell *matHeaderCellDef fxFlex="18%" fxFlex.lt-md="20%" translate class="content-align">LABEL_TOTAL_PRICE</mat-header-cell>
-				<mat-cell *matCellDef="let element" fxFlex="18%" fxFlex.lt-md="20%" class="content-align"> {{(element.price*element.BasketItem.quantity).toFixed(2)}}&curren; </mat-cell>
-				<mat-footer-cell *matFooterCellDef  fxFlex="18%" fxFlex.lt-md="20%" class="content-align"> {{ itemTotal.toFixed(2) }}&curren;</mat-footer-cell>
-		 </ng-container>
-		 <ng-container matColumnDef="remove" *ngIf="allowEdit">
-				<mat-header-cell *matHeaderCellDef></mat-header-cell>
-				<mat-cell *matCellDef="let element" fxFlex="10%" fxFlex.lt-md="15%">
-					 <button mat-icon-button (click)="delete(element.BasketItem.id)"><i class="far fa-trash-alt"></i></button>
-				</mat-cell>
-				<mat-footer-cell *matFooterCellDef  fxFlex="10%" fxFlex.lt-md="15%"></mat-footer-cell>
-		 </ng-container>
-		 <mat-header-row *matHeaderRowDef="tableColumns"></mat-header-row>
-		 <mat-row *matRowDef="let row; columns: tableColumns;"></mat-row>
-		 <span *ngIf="displayTotal">
->>>>>>> e5285cc6
 				<mat-footer-row  mat-footer-row *matFooterRowDef="tableColumns"></mat-footer-row>
 			</span>
 		</mat-table>
