--- conflicted
+++ resolved
@@ -1,9 +1,3 @@
-<<<<<<< HEAD
-<mat-card>
-  <h1 translate>TITLE_REQUEST_DATA_EXPORT</h1>
-  <p>Data Export Component to be added here</p>
-</mat-card>
-=======
 <div fxLayoutAlign="center">
     <mat-card>  
       <h3 translate>TITLE_REQUEST_DATA_EXPORT</h3>
@@ -29,5 +23,4 @@
             <i class="fas fa-paper-plane fa-lg"></i> {{'BTN_REQUEST' | translate}}
         </button>
     </mat-card>
-</div>
->>>>>>> 813ad3fe
+</div>