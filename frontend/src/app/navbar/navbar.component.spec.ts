import { ChallengeService } from '../Services/challenge.service'
import { SearchResultComponent } from '../search-result/search-result.component'
import { TranslateModule, TranslateService } from '@ngx-translate/core'
import { UserService } from '../Services/user.service'
import { ConfigurationService } from '../Services/configuration.service'
import { async, ComponentFixture, fakeAsync, TestBed, tick } from '@angular/core/testing'
import { HttpClientTestingModule } from '@angular/common/http/testing'
import { NavbarComponent } from './navbar.component'
import { Location } from '@angular/common'

import { BrowserAnimationsModule } from '@angular/platform-browser/animations'
import { MatSelectModule } from '@angular/material/select'
import { MatFormFieldModule } from '@angular/material/form-field'
import { MatIconModule } from '@angular/material/icon'
import { MatToolbarModule } from '@angular/material/toolbar'
import { MatButtonModule } from '@angular/material/button'
import { AdministrationService } from '../Services/administration.service'
import { RouterTestingModule } from '@angular/router/testing'
import { MatMenuModule } from '@angular/material/menu'
import { MatTooltipModule } from '@angular/material/tooltip'
import { CookieModule, CookieService } from 'ngx-cookie'
import { SocketIoService } from '../Services/socket-io.service'
import { of, throwError } from 'rxjs'
import { MatCardModule } from '@angular/material/card'
import { MatInputModule } from '@angular/material/input'
import { MatTableModule } from '@angular/material/table'
import { MatPaginatorModule } from '@angular/material/paginator'
import { MatDialogModule } from '@angular/material/dialog'
import { MatDividerModule } from '@angular/material/divider'
import { MatGridListModule } from '@angular/material/grid-list'
import { NgMatSearchBarModule } from 'ng-mat-search-bar'
<<<<<<< HEAD
import { AdminGuard } from '../app.routing'
=======
import { MatRadioModule } from '@angular/material/radio'
>>>>>>> bb13bf6e

class MockSocket {
  on (str: string, callback) {
    callback(str)
  }
}

describe('NavbarComponent', () => {
  let component: NavbarComponent
  let fixture: ComponentFixture<NavbarComponent>
  let administrationService
  let configurationService
  let userService
  let challengeService
  let translateService
  let cookieService
  let mockSocket
  let socketIoService
  let location
  let adminGuard

  beforeEach(async(() => {

    administrationService = jasmine.createSpyObj('AdministrationService',['getApplicationVersion'])
    administrationService.getApplicationVersion.and.returnValue(of(undefined))
    configurationService = jasmine.createSpyObj('ConfigurationService',['getApplicationConfiguration'])
    configurationService.getApplicationConfiguration.and.returnValue(of({}))
    userService = jasmine.createSpyObj('UserService',['whoAmI','getLoggedInState','saveLastLoginIp'])
    userService.whoAmI.and.returnValue(of({}))
    userService.getLoggedInState.and.returnValue(of(true))
    userService.saveLastLoginIp.and.returnValue(of({}))
    userService.isLoggedIn = jasmine.createSpyObj('userService.isLoggedIn',['next'])
    userService.isLoggedIn.next.and.returnValue({})
    challengeService = jasmine.createSpyObj('ChallengeService',['find'])
    challengeService.find.and.returnValue(of([{ solved: false }]))
    cookieService = jasmine.createSpyObj('CookieService',['remove', 'get', 'put'])
    mockSocket = new MockSocket()
    socketIoService = jasmine.createSpyObj('SocketIoService', ['socket'])
    socketIoService.socket.and.returnValue(mockSocket)
    adminGuard = jasmine.createSpyObj('AdminGuard',['tokenDecode'])
    adminGuard.tokenDecode.and.returnValue(of(true))

    TestBed.configureTestingModule({
      declarations: [ NavbarComponent, SearchResultComponent ],
      imports: [
        RouterTestingModule.withRoutes([
          { path: 'search', component: SearchResultComponent }
        ]),
        HttpClientTestingModule,
        TranslateModule.forRoot(),
        CookieModule.forRoot(),
        BrowserAnimationsModule,
        MatToolbarModule,
        MatIconModule,
        MatFormFieldModule,
        MatSelectModule,
        MatButtonModule,
        MatMenuModule,
        MatTooltipModule,
        MatCardModule,
        MatInputModule,
        MatTableModule,
        MatPaginatorModule,
        MatDialogModule,
        MatDividerModule,
        MatGridListModule,
        NgMatSearchBarModule,
        MatRadioModule
      ],
      providers: [
        { provide: AdministrationService, useValue: administrationService },
        { provide: ConfigurationService, useValue: configurationService },
        { provide: UserService, useValue: userService },
        { provide: ChallengeService, useValue: challengeService },
        { provide: CookieService, useValue: cookieService },
        { provide: SocketIoService, useValue: socketIoService },
        { provide: AdminGuard, useValue: adminGuard },
        TranslateService
      ]
    })
    .compileComponents()

    location = TestBed.get(Location)
    translateService = TestBed.get(TranslateService)
  }))

  beforeEach(() => {
    fixture = TestBed.createComponent(NavbarComponent)
    component = fixture.componentInstance
    localStorage.removeItem('token')
    fixture.detectChanges()
  })

  it('should create', () => {
    expect(component).toBeTruthy()
  })

  it('should hold application version', () => {
    administrationService.getApplicationVersion.and.returnValue(of('x.y.z'))
    component.ngOnInit()
    expect(component.version).toBe('vx.y.z')
  })

  it('should show nothing on missing application version', () => {
    administrationService.getApplicationVersion.and.returnValue(of(undefined))
    component.ngOnInit()
    expect(component.version).toBe('')
  })

  it('should show nothing on error retrieving application version', fakeAsync(() => {
    administrationService.getApplicationVersion.and.returnValue(throwError('Error'))
    component.ngOnInit()
    expect(component.version).toBe('')
  }))

  it('should log errors directly to browser console', fakeAsync(() => {
    administrationService.getApplicationVersion.and.returnValue(throwError('Error'))
    console.log = jasmine.createSpy('log')
    component.ngOnInit()
    expect(console.log).toHaveBeenCalledWith('Error')
  }))

  it('should use default application name if not customized', () => {
    configurationService.getApplicationConfiguration.and.returnValue(of({}))
    component.ngOnInit()
    expect(component.applicationName).toBe('OWASP Juice Shop')
  })

  it('should use custom application name URL if configured', () => {
    configurationService.getApplicationConfiguration.and.returnValue(of({ application: { name: 'name' } }))
    component.ngOnInit()
    expect(component.applicationName).toBe('name')
  })

  it('should set user email on page reload if user is authenticated', () => {
    userService.whoAmI.and.returnValue(of({ email: 'dummy@dummy.com' }))
    localStorage.setItem('token','token')
    component.ngOnInit()
    expect(component.userEmail).toBe('dummy@dummy.com')
  })

  it('should set user email on getting logged in', () => {
    localStorage.removeItem('token')
    userService.getLoggedInState.and.returnValue(of(true))
    userService.whoAmI.and.returnValue(of({ email: 'dummy@dummy.com' }))
    component.ngOnInit()
    expect(component.userEmail).toBe('dummy@dummy.com')
  })

  it('should log errors directly to browser console when getting user failed', fakeAsync(() => {
    userService.whoAmI.and.returnValue(throwError('Error'))
    console.log = jasmine.createSpy('log')
    component.ngOnInit()
    expect(console.log).toHaveBeenCalledWith('Error')
  }))

  it('should show GitHub button by default', () => {
    configurationService.getApplicationConfiguration.and.returnValue(of({}))
    component.ngOnInit()
    expect(component.gitHubRibbon).toBe(true)
  })

  it('should hide GitHub ribbon if so configured', () => {
    configurationService.getApplicationConfiguration.and.returnValue(of({ application: { gitHubRibbon: false } }))
    component.ngOnInit()
    expect(component.gitHubRibbon).toBe(false)
  })

  it('should log error while getting application configuration from backend API directly to browser console', fakeAsync(() => {
    configurationService.getApplicationConfiguration.and.returnValue(throwError('Error'))
    console.log = jasmine.createSpy('log')
    component.ngOnInit()
    expect(console.log).toHaveBeenCalledWith('Error')
  }))

  it('should hide Score Board menu item when corresponding challenge was not solved yet', () => {
    challengeService.find.and.returnValue(of([{ solved: false }]))
    component.ngOnInit()
    expect(component.scoreBoardVisible).toBeFalsy()
  })

  it('should show Score Board menu item if corresponding challenge has been solved', () => {
    challengeService.find.and.returnValue(of([{ solved: true }]))
    component.ngOnInit()
    expect(component.scoreBoardVisible).toBe(true)
  })

  it('forwards to search result with search query as URL parameter', fakeAsync(() => {
    component.search('lemon juice')
    tick()
    expect(location.path()).toBe(encodeURI('/search?q=lemon juice'))
  }))

  it('forwards to search result with empty search criteria if no search query is present', fakeAsync(() => {
    component.search('')
    tick()
    expect(location.path()).toBe(encodeURI('/search'))
  }))

  it('should remove authentication token from localStorage', () => {
    spyOn(localStorage,'removeItem')
    component.logout()
    expect(localStorage.removeItem).toHaveBeenCalledWith('token')
  })

  it('should remove authentication token from cookies', () => {
    component.logout()
    expect(cookieService.remove).toHaveBeenCalledWith('token', { domain: `${document.domain}` })
  })

  it('should remove basket id from session storage', () => {
    spyOn(sessionStorage,'removeItem')
    component.logout()
    expect(sessionStorage.removeItem).toHaveBeenCalledWith('bid')
  })

  it('should set the login status to be false via UserService', () => {
    component.logout()
    expect(userService.isLoggedIn.next).toHaveBeenCalledWith(false)
  })

  it('should save the last login IP address', () => {
    component.logout()
    expect(userService.saveLastLoginIp).toHaveBeenCalled()
  })

  it('should forward to main page', fakeAsync(() => {
    component.logout()
    tick()
    expect(location.path()).toBe('/')
  }))

  it('should set selected a language', () => {
    spyOn(translateService,'use').and.callFake((lang) => lang)
    component.changeLanguage('xx')
    expect(translateService.use).toHaveBeenCalledWith('xx')
  })
})<|MERGE_RESOLUTION|>--- conflicted
+++ resolved
@@ -29,11 +29,8 @@
 import { MatDividerModule } from '@angular/material/divider'
 import { MatGridListModule } from '@angular/material/grid-list'
 import { NgMatSearchBarModule } from 'ng-mat-search-bar'
-<<<<<<< HEAD
 import { AdminGuard } from '../app.routing'
-=======
 import { MatRadioModule } from '@angular/material/radio'
->>>>>>> bb13bf6e
 
 class MockSocket {
   on (str: string, callback) {
