import { ChallengeService } from '../Services/challenge.service'
import { SearchResultComponent } from '../search-result/search-result.component'
import { TranslateModule, TranslateService } from '@ngx-translate/core'
import { UserService } from '../Services/user.service'
import { ConfigurationService } from '../Services/configuration.service'
import { async, ComponentFixture, fakeAsync, TestBed, tick } from '@angular/core/testing'
import { HttpClientTestingModule } from '@angular/common/http/testing'
import { NavbarComponent } from './navbar.component'
import { Location } from '@angular/common'

import { BrowserAnimationsModule } from '@angular/platform-browser/animations'
import { MatSelectModule } from '@angular/material/select'
import { MatFormFieldModule } from '@angular/material/form-field'
import { MatIconModule } from '@angular/material/icon'
import { MatToolbarModule } from '@angular/material/toolbar'
import { MatButtonModule } from '@angular/material/button'
import { AdministrationService } from '../Services/administration.service'
import { RouterTestingModule } from '@angular/router/testing'
import { MatMenuModule } from '@angular/material/menu'
import { MatTooltipModule } from '@angular/material/tooltip'
import { CookieModule, CookieService } from 'ngx-cookie'
import { SocketIoService } from '../Services/socket-io.service'
import { of, throwError } from 'rxjs'
import { MatCardModule } from '@angular/material/card'
import { MatInputModule } from '@angular/material/input'
import { MatTableModule } from '@angular/material/table'
import { MatPaginatorModule } from '@angular/material/paginator'
import { MatDialogModule } from '@angular/material/dialog'
import { MatDividerModule } from '@angular/material/divider'
import { MatGridListModule } from '@angular/material/grid-list'
import { NgMatSearchBarModule } from 'ng-mat-search-bar'
import { AdminGuard } from '../app.routing'
import { MatRadioModule } from '@angular/material/radio'

class MockSocket {
  on (str: string, callback: Function) {
    callback(str)
  }
}

describe('NavbarComponent', () => {
  let component: NavbarComponent
  let fixture: ComponentFixture<NavbarComponent>
<<<<<<< HEAD
  let administrationService
  let configurationService
  let userService
  let challengeService
  let translateService
  let cookieService
  let mockSocket
  let socketIoService
  let location
  let adminGuard
=======
  let administrationService: any
  let configurationService: any
  let userService: any
  let challengeService: any
  let translateService: any
  let cookieService: any
  let mockSocket: any
  let socketIoService: any
  let location: Location
>>>>>>> 1f7e576f

  beforeEach(async(() => {

    administrationService = jasmine.createSpyObj('AdministrationService',['getApplicationVersion'])
    administrationService.getApplicationVersion.and.returnValue(of(undefined))
    configurationService = jasmine.createSpyObj('ConfigurationService',['getApplicationConfiguration'])
    configurationService.getApplicationConfiguration.and.returnValue(of({}))
    userService = jasmine.createSpyObj('UserService',['whoAmI','getLoggedInState','saveLastLoginIp'])
    userService.whoAmI.and.returnValue(of({}))
    userService.getLoggedInState.and.returnValue(of(true))
    userService.saveLastLoginIp.and.returnValue(of({}))
    userService.isLoggedIn = jasmine.createSpyObj('userService.isLoggedIn',['next'])
    userService.isLoggedIn.next.and.returnValue({})
    challengeService = jasmine.createSpyObj('ChallengeService',['find'])
    challengeService.find.and.returnValue(of([{ solved: false }]))
    cookieService = jasmine.createSpyObj('CookieService',['remove', 'get', 'put'])
    mockSocket = new MockSocket()
    socketIoService = jasmine.createSpyObj('SocketIoService', ['socket'])
    socketIoService.socket.and.returnValue(mockSocket)
    adminGuard = jasmine.createSpyObj('AdminGuard',['tokenDecode'])
    adminGuard.tokenDecode.and.returnValue(of(true))

    TestBed.configureTestingModule({
      declarations: [ NavbarComponent, SearchResultComponent ],
      imports: [
        RouterTestingModule.withRoutes([
          { path: 'search', component: SearchResultComponent }
        ]),
        HttpClientTestingModule,
        TranslateModule.forRoot(),
        CookieModule.forRoot(),
        BrowserAnimationsModule,
        MatToolbarModule,
        MatIconModule,
        MatFormFieldModule,
        MatSelectModule,
        MatButtonModule,
        MatMenuModule,
        MatTooltipModule,
        MatCardModule,
        MatInputModule,
        MatTableModule,
        MatPaginatorModule,
        MatDialogModule,
        MatDividerModule,
        MatGridListModule,
        NgMatSearchBarModule,
        MatRadioModule
      ],
      providers: [
        { provide: AdministrationService, useValue: administrationService },
        { provide: ConfigurationService, useValue: configurationService },
        { provide: UserService, useValue: userService },
        { provide: ChallengeService, useValue: challengeService },
        { provide: CookieService, useValue: cookieService },
        { provide: SocketIoService, useValue: socketIoService },
        { provide: AdminGuard, useValue: adminGuard },
        TranslateService
      ]
    })
    .compileComponents()

    location = TestBed.get(Location)
    translateService = TestBed.get(TranslateService)
  }))

  beforeEach(() => {
    fixture = TestBed.createComponent(NavbarComponent)
    component = fixture.componentInstance
    localStorage.removeItem('token')
    fixture.detectChanges()
  })

  it('should create', () => {
    expect(component).toBeTruthy()
  })

  it('should hold application version', () => {
    administrationService.getApplicationVersion.and.returnValue(of('x.y.z'))
    component.ngOnInit()
    expect(component.version).toBe('vx.y.z')
  })

  it('should show nothing on missing application version', () => {
    administrationService.getApplicationVersion.and.returnValue(of(undefined))
    component.ngOnInit()
    expect(component.version).toBe('')
  })

  it('should show nothing on error retrieving application version', fakeAsync(() => {
    administrationService.getApplicationVersion.and.returnValue(throwError('Error'))
    component.ngOnInit()
    expect(component.version).toBe('')
  }))

  it('should log errors directly to browser console', fakeAsync(() => {
    administrationService.getApplicationVersion.and.returnValue(throwError('Error'))
    console.log = jasmine.createSpy('log')
    component.ngOnInit()
    expect(console.log).toHaveBeenCalledWith('Error')
  }))

  it('should use default application name if not customized', () => {
    configurationService.getApplicationConfiguration.and.returnValue(of({}))
    component.ngOnInit()
    expect(component.applicationName).toBe('OWASP Juice Shop')
  })

  it('should use custom application name URL if configured', () => {
    configurationService.getApplicationConfiguration.and.returnValue(of({ application: { name: 'name' } }))
    component.ngOnInit()
    expect(component.applicationName).toBe('name')
  })

  it('should set user email on page reload if user is authenticated', () => {
    userService.whoAmI.and.returnValue(of({ email: 'dummy@dummy.com' }))
    localStorage.setItem('token','token')
    component.ngOnInit()
    expect(component.userEmail).toBe('dummy@dummy.com')
  })

  it('should set user email on getting logged in', () => {
    localStorage.removeItem('token')
    userService.getLoggedInState.and.returnValue(of(true))
    userService.whoAmI.and.returnValue(of({ email: 'dummy@dummy.com' }))
    component.ngOnInit()
    expect(component.userEmail).toBe('dummy@dummy.com')
  })

  it('should log errors directly to browser console when getting user failed', fakeAsync(() => {
    userService.whoAmI.and.returnValue(throwError('Error'))
    console.log = jasmine.createSpy('log')
    component.ngOnInit()
    expect(console.log).toHaveBeenCalledWith('Error')
  }))

  it('should show GitHub button by default', () => {
    configurationService.getApplicationConfiguration.and.returnValue(of({}))
    component.ngOnInit()
    expect(component.showGitHubLink).toBe(true)
  })

  it('should hide GitHub ribbon if so configured', () => {
    configurationService.getApplicationConfiguration.and.returnValue(of({ application: { showGitHubLinks: false } }))
    component.ngOnInit()
    expect(component.showGitHubLink).toBe(false)
  })

  it('should log error while getting application configuration from backend API directly to browser console', fakeAsync(() => {
    configurationService.getApplicationConfiguration.and.returnValue(throwError('Error'))
    console.log = jasmine.createSpy('log')
    component.ngOnInit()
    expect(console.log).toHaveBeenCalledWith('Error')
  }))

  it('should hide Score Board menu item when corresponding challenge was not solved yet', () => {
    challengeService.find.and.returnValue(of([{ solved: false }]))
    component.ngOnInit()
    expect(component.scoreBoardVisible).toBeFalsy()
  })

  it('should show Score Board menu item if corresponding challenge has been solved', () => {
    challengeService.find.and.returnValue(of([{ solved: true }]))
    component.ngOnInit()
    expect(component.scoreBoardVisible).toBe(true)
  })

  it('forwards to search result with search query as URL parameter', fakeAsync(() => {
    component.search('lemon juice')
    tick()
    expect(location.path()).toBe(encodeURI('/search?q=lemon juice'))
  }))

  it('forwards to search result with empty search criteria if no search query is present', fakeAsync(() => {
    component.search('')
    tick()
    expect(location.path()).toBe(encodeURI('/search'))
  }))

  it('should remove authentication token from localStorage', () => {
    spyOn(localStorage,'removeItem')
    component.logout()
    expect(localStorage.removeItem).toHaveBeenCalledWith('token')
  })

  it('should remove authentication token from cookies', () => {
    component.logout()
    expect(cookieService.remove).toHaveBeenCalledWith('token', { domain: `${document.domain}` })
  })

  it('should remove basket id from session storage', () => {
    spyOn(sessionStorage,'removeItem')
    component.logout()
    expect(sessionStorage.removeItem).toHaveBeenCalledWith('bid')
  })

  it('should set the login status to be false via UserService', () => {
    component.logout()
    expect(userService.isLoggedIn.next).toHaveBeenCalledWith(false)
  })

  it('should save the last login IP address', () => {
    component.logout()
    expect(userService.saveLastLoginIp).toHaveBeenCalled()
  })

  it('should forward to main page', fakeAsync(() => {
    component.logout()
    tick()
    expect(location.path()).toBe('/')
  }))

  it('should set selected a language', () => {
    spyOn(translateService,'use').and.callFake((lang: any) => lang)
    component.changeLanguage('xx')
    expect(translateService.use).toHaveBeenCalledWith('xx')
  })
})<|MERGE_RESOLUTION|>--- conflicted
+++ resolved
@@ -41,18 +41,6 @@
 describe('NavbarComponent', () => {
   let component: NavbarComponent
   let fixture: ComponentFixture<NavbarComponent>
-<<<<<<< HEAD
-  let administrationService
-  let configurationService
-  let userService
-  let challengeService
-  let translateService
-  let cookieService
-  let mockSocket
-  let socketIoService
-  let location
-  let adminGuard
-=======
   let administrationService: any
   let configurationService: any
   let userService: any
@@ -62,7 +50,7 @@
   let mockSocket: any
   let socketIoService: any
   let location: Location
->>>>>>> 1f7e576f
+  let adminGuard
 
   beforeEach(async(() => {
 
