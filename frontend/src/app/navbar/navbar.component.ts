--- conflicted
+++ resolved
@@ -59,12 +59,7 @@
 
   constructor (private administrationService: AdministrationService, private challengeService: ChallengeService,
     private configurationService: ConfigurationService, private userService: UserService, private ngZone: NgZone,
-<<<<<<< HEAD
     private cookieService: CookieService, private router: Router, private translate: TranslateService, private io: SocketIoService, private langService: LanguagesService, private adminGuard: AdminGuard) { }
-=======
-    private cookieService: CookieService, private router: Router, private translate: TranslateService,
-    private io: SocketIoService, private langService: LanguagesService) { }
->>>>>>> bb13bf6e
 
   ngOnInit () {
     this.getLanguages()
