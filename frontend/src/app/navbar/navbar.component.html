--- conflicted
+++ resolved
@@ -12,6 +12,10 @@
       </span>
     </button>
     <mat-menu #userMenu="matMenu">
+      <button mat-menu-item routerLink="/profile" *ngIf="isLoggedIn()">
+        <i class="fas fa-user-circle fa-lg"></i>
+        {{userEmail}}
+      </button>
       <button mat-menu-item routerLink="/recycle" *ngIf="isLoggedIn()">
         <i class="fas fa-recycle fa-lg"></i>
         {{"NAV_RECYCLE" | translate}}
@@ -102,16 +106,6 @@
     </button>
   </mat-toolbar-row>
 
-<<<<<<< HEAD
-  <mat-toolbar-row *ngIf="isLoggedIn()" class="second-toolbar-row">
-      <span matTooltip="{{userEmail}}" matTooltipPosition="right">
-        <a mat-button href="/profile"><i class="user-info" class="fas fa-user-circle fa-lg"></i></a>
-      </span>
-      <a mat-button routerLink="/basket"><i class="fas fa-shopping-cart fa-lg"></i> Your Basket</a>
-      <a mat-button routerLink="/change-password"><i class="fas fa-user-secret fa-lg"></i> Change Password</a>
-      <a mat-button routerLink="/recycle"><i class="fas fa-recycle fa-lg"></i> Recycle</a>
-      <a mat-button routerLink="/track-order"><i class="fas fa-map-marker fa-lg"></i> Track Orders</a>
-=======
   <mat-toolbar-row fxLayout="row" fxHide fxShow.lt-lg>
     <button mat-button *ngIf="!isLoggedIn()" routerLink="/login" fxHide fxShow.lt-md>
       <i class="fas fa-sign-in-alt fa-lg"></i>
@@ -150,6 +144,5 @@
 
       </mat-select>
     </mat-form-field>
->>>>>>> ceda5e26
   </mat-toolbar-row>
 </mat-toolbar>