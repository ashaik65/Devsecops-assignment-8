mat-toolbar {
  height: auto;
  min-width: 100%;
  padding-bottom: 5px;
  width: 100%;
}

.logo {
  max-height: 60px;
  padding-top: 7px;
  width: auto;
}

.avatar {
<<<<<<< HEAD
  max-height: 35px;
  max-width: 35px;
  padding: 0;
  display: inline-block;
  background-repeat: no-repeat no-repeat;
  pointer-events: none;
  border-radius: 50%;
=======
  background-repeat: no-repeat no-repeat;
  border-radius: 50%;
  display: inline-block;
  max-height: 35px;
  max-width: 35px;
  padding: 0;
  pointer-events: none;
>>>>>>> 4bb466eb
}

.fill-remaining-space {
  flex: 1 1 auto;
}

.search-input {
  font-size: 14px;
  margin-right: 10px;
  width: 11%;
}

.language-select {
  margin-left: 10px;
  width: 11%;
}

::ng-deep .mat-select-value-text {
  font-size: 15px;
}

.user-info {
  margin-left: 10px;
  margin-right: 10px;
}

.flag-icon {
  margin-right: 2px;
}<|MERGE_RESOLUTION|>--- conflicted
+++ resolved
@@ -12,15 +12,6 @@
 }
 
 .avatar {
-<<<<<<< HEAD
-  max-height: 35px;
-  max-width: 35px;
-  padding: 0;
-  display: inline-block;
-  background-repeat: no-repeat no-repeat;
-  pointer-events: none;
-  border-radius: 50%;
-=======
   background-repeat: no-repeat no-repeat;
   border-radius: 50%;
   display: inline-block;
@@ -28,7 +19,6 @@
   max-width: 35px;
   padding: 0;
   pointer-events: none;
->>>>>>> 4bb466eb
 }
 
 .fill-remaining-space {
