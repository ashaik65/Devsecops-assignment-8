import { BrowserModule } from '@angular/platform-browser'
import { NgModule } from '@angular/core'
import { HTTP_INTERCEPTORS, HttpClient, HttpClientModule } from '@angular/common/http'
import { CookieModule, CookieService } from 'ngx-cookie'
import { ReactiveFormsModule } from '@angular/forms'
import { Routing, AdminGuard, AccountingGuard } from './app.routing'
import { OverlayContainer } from '@angular/cdk/overlay'
import { TranslateLoader, TranslateModule } from '@ngx-translate/core'
import { TranslateHttpLoader } from '@ngx-translate/http-loader'
import { QRCodeModule } from 'angular2-qrcode'
import { BarRatingModule } from 'ng2-bar-rating'
import { ClipboardModule } from 'ngx-clipboard'
import { FileUploadModule } from 'ng2-file-upload'
import { SlideshowModule } from 'ng-simple-slideshow'
import { NgxSpinnerModule } from 'ngx-spinner'
/* Imported Components */
import { AppComponent } from './app.component'
import { AboutComponent } from './about/about.component'
import { AdministrationComponent } from './administration/administration.component'
import { BasketComponent } from './basket/basket.component'
import { LoginComponent } from './login/login.component'
import { ScoreBoardComponent } from './score-board/score-board.component'
import { NavbarComponent } from './navbar/navbar.component'
import { WelcomeComponent } from './welcome/welcome.component'
import { WelcomeBannerComponent } from './welcome-banner/welcome-banner.component'
import { SearchResultComponent } from './search-result/search-result.component'
import { ForgotPasswordComponent } from './forgot-password/forgot-password.component'
import { RegisterComponent } from './register/register.component'
import { ContactComponent } from './contact/contact.component'
import { ErasureRequestComponent } from './erasure-request/erasure-request.component'
import { ChangePasswordComponent } from './change-password/change-password.component'
import { ProductDetailsComponent } from './product-details/product-details.component'
import { ComplaintComponent } from './complaint/complaint.component'
import { TrackOrderComponent } from './track-order/track-order.component'
import { TrackResultComponent } from './track-result/track-result.component'
import { RecycleComponent } from './recycle/recycle.component'
import { QrCodeComponent } from './qr-code/qr-code.component'
import { UserDetailsComponent } from './user-details/user-details.component'
import { ServerStartedNotificationComponent } from './server-started-notification/server-started-notification.component'
import { ChallengeSolvedNotificationComponent } from './challenge-solved-notification/challenge-solved-notification.component'
import { OAuthComponent } from './oauth/oauth.component'
import { TokenSaleComponent } from './token-sale/token-sale.component'
import { ProductReviewEditComponent } from './product-review-edit/product-review-edit.component'
import { TwoFactorAuthEnterComponent } from './two-factor-auth-enter/two-factor-auth-enter.component'
import { PrivacySecurityComponent } from './privacy-security/privacy-security.component'
import { ErrorPageComponent } from './error-page/error-page.component'
import { NgMatSearchBarModule } from 'ng-mat-search-bar'
/* Imported Services */
import { RequestInterceptor } from './Services/request.interceptor'
import { ProductService } from './Services/product.service'
import { ConfigurationService } from './Services/configuration.service'
import { AdministrationService } from './Services/administration.service'
import { SecurityQuestionService } from './Services/security-question.service'
import { UserService } from './Services/user.service'
import { SecurityAnswerService } from './Services/security-answer.service'
import { FeedbackService } from './Services/feedback.service'
import { CaptchaService } from './Services/captcha.service'
import { WindowRefService } from './Services/window-ref.service'
import { ProductReviewService } from './Services/product-review.service'
import { ComplaintService } from './Services/complaint.service'
import { TrackOrderService } from './Services/track-order.service'
import { RecycleService } from './Services/recycle.service'
import { BasketService } from './Services/basket.service'
import { ChallengeService } from './Services/challenge.service'
import { DataSubjectService } from './Services/data-subject.service'
import { ImageCaptchaService } from './Services/image-captcha.service'
import { QuantityService } from './Services/quantity.service'
/* Modules required for Angular Material */
import { FlexLayoutModule } from '@angular/flex-layout'
import { BrowserAnimationsModule } from '@angular/platform-browser/animations'
import { MatToolbarModule } from '@angular/material/toolbar'
import { MatIconModule } from '@angular/material/icon'
import { MatFormFieldModule } from '@angular/material/form-field'
import { MatSelectModule } from '@angular/material/select'
import { MatButtonModule } from '@angular/material/button'
import { MatSidenavModule } from '@angular/material/sidenav'
import { MatTableModule } from '@angular/material/table'
import { MatPaginatorModule } from '@angular/material/paginator'
import { MatCardModule } from '@angular/material/card'
import { MatInputModule } from '@angular/material/input'
import { MatCheckboxModule } from '@angular/material/checkbox'
import { MatDialogModule } from '@angular/material/dialog'
import { MatDividerModule } from '@angular/material/divider'
import { MatDatepickerModule } from '@angular/material/datepicker'
import { MatNativeDateModule } from '@angular/material/core'
import { MatExpansionModule } from '@angular/material/expansion'
import { MatProgressBarModule } from '@angular/material/progress-bar'
import { MatTooltipModule } from '@angular/material/tooltip'
import { MatMenuModule } from '@angular/material/menu'
import { MatListModule } from '@angular/material/list'
import { SidenavComponent } from './sidenav/sidenav.component'
import { MatButtonToggleModule } from '@angular/material/button-toggle'
import { LayoutModule } from '@angular/cdk/layout'
import { MatGridListModule, MatRadioModule, MatSnackBarModule } from '@angular/material'
import { MatBadgeModule } from '@angular/material/badge'
/* Internal components */
import { TwoFactorAuthComponent } from './two-factor-auth/two-factor-auth.component'
import { DataExportComponent } from './data-export/data-export.component'
import { LastLoginIpComponent } from './last-login-ip/last-login-ip.component'
import { PrivacyPolicyComponent } from './privacy-policy/privacy-policy.component'
import { AccountingComponent } from './accounting/accounting.component'
<<<<<<< HEAD
import { OrderSummaryComponent } from './order-summary/order-summary.component'
import { PurchaseBasketComponent } from './purchase-basket/purchase-basket.component'
=======
import { ChallengeStatusBadgeComponent } from './challenge-status-badge/challenge-status-badge.component'
>>>>>>> 22d84ba7

export function HttpLoaderFactory (http: HttpClient) {
  return new TranslateHttpLoader(http, './../assets/i18n/', '.json')
}

@NgModule({
  declarations: [
    AppComponent,
    AboutComponent,
    AdministrationComponent,
    BasketComponent,
    LoginComponent,
    ScoreBoardComponent,
    NavbarComponent,
    WelcomeComponent,
    WelcomeBannerComponent,
    SearchResultComponent,
    ForgotPasswordComponent,
    RegisterComponent,
    ContactComponent,
    ErasureRequestComponent,
    ChangePasswordComponent,
    ProductDetailsComponent,
    ComplaintComponent,
    TrackOrderComponent,
    TrackResultComponent,
    RecycleComponent,
    QrCodeComponent,
    UserDetailsComponent,
    ServerStartedNotificationComponent,
    ChallengeSolvedNotificationComponent,
    OAuthComponent,
    TokenSaleComponent,
    ProductReviewEditComponent,
    TwoFactorAuthEnterComponent,
    SidenavComponent,
    PrivacySecurityComponent,
    ErrorPageComponent,
    TwoFactorAuthComponent,
    DataExportComponent,
    LastLoginIpComponent,
    PrivacyPolicyComponent,
    AccountingComponent,
<<<<<<< HEAD
    OrderSummaryComponent,
    PurchaseBasketComponent
=======
    PrivacyPolicyComponent,
    ChallengeStatusBadgeComponent
>>>>>>> 22d84ba7
  ],
  entryComponents: [
    ProductDetailsComponent,
    QrCodeComponent,
    UserDetailsComponent,
    ProductReviewEditComponent,
    WelcomeBannerComponent
  ],
  imports: [
    BrowserModule,
    Routing,
    TranslateModule.forRoot(
      {
        loader: {
          provide: TranslateLoader,
          useFactory: HttpLoaderFactory,
          deps: [HttpClient]
        }
      }
    ),
    CookieModule.forRoot(),
    FlexLayoutModule,
    HttpClientModule,
    ReactiveFormsModule,
    BrowserAnimationsModule,
    SlideshowModule,
    QRCodeModule,
    BarRatingModule,
    FileUploadModule,
    ClipboardModule,
    NgxSpinnerModule,
    MatToolbarModule,
    MatIconModule,
    MatFormFieldModule,
    MatSelectModule,
    MatButtonModule,
    MatSidenavModule,
    MatTableModule,
    MatPaginatorModule,
    MatCardModule,
    MatInputModule,
    MatCheckboxModule,
    MatDialogModule,
    MatDividerModule,
    MatDatepickerModule,
    MatNativeDateModule,
    MatExpansionModule,
    MatProgressBarModule,
    MatTooltipModule,
    MatMenuModule,
    MatListModule,
    MatButtonToggleModule,
    LayoutModule,
    MatGridListModule,
    NgMatSearchBarModule,
    MatBadgeModule,
    MatRadioModule,
    MatSnackBarModule
  ],
  providers: [
    {
      provide: HTTP_INTERCEPTORS,
      useClass: RequestInterceptor,
      multi: true
    },
    ProductService,
    ConfigurationService,
    AdministrationService,
    SecurityQuestionService,
    DataSubjectService,
    UserService,
    SecurityAnswerService,
    CaptchaService,
    FeedbackService,
    WindowRefService,
    ProductReviewService,
    ComplaintService,
    TrackOrderService,
    RecycleService,
    BasketService,
    ChallengeService,
    CookieService,
    AdminGuard,
    AccountingGuard,
    ImageCaptchaService,
    QuantityService
  ],
  bootstrap: [AppComponent]
})

export class AppModule {

  constructor (configurationService: ConfigurationService, overlayContainer: OverlayContainer) {
    configurationService.getApplicationConfiguration().subscribe((conf) => {
      overlayContainer.getContainerElement().classList.add(conf.application.theme + '-theme')
    })
  }

}<|MERGE_RESOLUTION|>--- conflicted
+++ resolved
@@ -99,12 +99,9 @@
 import { LastLoginIpComponent } from './last-login-ip/last-login-ip.component'
 import { PrivacyPolicyComponent } from './privacy-policy/privacy-policy.component'
 import { AccountingComponent } from './accounting/accounting.component'
-<<<<<<< HEAD
 import { OrderSummaryComponent } from './order-summary/order-summary.component'
 import { PurchaseBasketComponent } from './purchase-basket/purchase-basket.component'
-=======
 import { ChallengeStatusBadgeComponent } from './challenge-status-badge/challenge-status-badge.component'
->>>>>>> 22d84ba7
 
 export function HttpLoaderFactory (http: HttpClient) {
   return new TranslateHttpLoader(http, './../assets/i18n/', '.json')
@@ -148,13 +145,10 @@
     LastLoginIpComponent,
     PrivacyPolicyComponent,
     AccountingComponent,
-<<<<<<< HEAD
     OrderSummaryComponent,
-    PurchaseBasketComponent
-=======
+    PurchaseBasketComponent,
     PrivacyPolicyComponent,
     ChallengeStatusBadgeComponent
->>>>>>> 22d84ba7
   ],
   entryComponents: [
     ProductDetailsComponent,
