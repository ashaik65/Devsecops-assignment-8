--- conflicted
+++ resolved
@@ -98,14 +98,11 @@
 import { DataExportComponent } from './data-export/data-export.component'
 import { LastLoginIpComponent } from './last-login-ip/last-login-ip.component'
 import { PrivacyPolicyComponent } from './privacy-policy/privacy-policy.component'
-<<<<<<< HEAD
 import { PaymentService } from './Services/payment.service'
 import { PaymentComponent } from './payment/payment.component'
 import { PaymentMethodComponent } from './payment-method/payment-method.component'
 import { SavedPaymentMethodsComponent } from './saved-payment-methods/saved-payment-methods.component'
-=======
 import { AccountingComponent } from './accounting/accounting.component'
->>>>>>> 8774944d
 
 export function HttpLoaderFactory (http: HttpClient) {
   return new TranslateHttpLoader(http, './../assets/i18n/', '.json')
@@ -148,13 +145,10 @@
     DataExportComponent,
     LastLoginIpComponent,
     PrivacyPolicyComponent,
-<<<<<<< HEAD
     PaymentComponent,
     PaymentMethodComponent,
-    SavedPaymentMethodsComponent
-=======
+    SavedPaymentMethodsComponent,
     AccountingComponent
->>>>>>> 8774944d
   ],
   entryComponents: [
     ProductDetailsComponent,
@@ -238,14 +232,11 @@
     ChallengeService,
     CookieService,
     AdminGuard,
-<<<<<<< HEAD
     ImageCaptchaService,
-    PaymentService
-=======
+    PaymentService,
     AccountingGuard,
     ImageCaptchaService,
     QuantityService
->>>>>>> 8774944d
   ],
   bootstrap: [AppComponent]
 })
