--- conflicted
+++ resolved
@@ -81,10 +81,7 @@
 import { MatTooltipModule } from '@angular/material/tooltip'
 import { MatMenuModule } from '@angular/material/menu'
 import { MatListModule } from '@angular/material/list'
-<<<<<<< HEAD
-import { MatButtonToggleModule } from '@angular/material/button-toggle';
 import { SidenavComponent } from './sidenav/sidenav.component'
-=======
 import { MatButtonToggleModule } from '@angular/material/button-toggle'
 import { LayoutModule } from '@angular/cdk/layout'
 import { MatGridListModule } from '@angular/material'
@@ -92,7 +89,6 @@
 import { DataExportComponent } from './data-export/data-export.component'
 import { LastLoginIpComponent } from './last-login-ip/last-login-ip.component'
 import { PrivacyPolicyComponent } from './privacy-policy/privacy-policy.component'
->>>>>>> 56c666ac
 
 export function HttpLoaderFactory (http: HttpClient) {
   return new TranslateHttpLoader(http, './../assets/i18n/', '.json')
@@ -125,17 +121,13 @@
     TokenSaleComponent,
     ProductReviewEditComponent,
     TwoFactorAuthEnterComponent,
-<<<<<<< HEAD
-    ErrorPageComponent,
-    SidenavComponent
-=======
+    SidenavComponent,
     PrivacySecurityComponent,
     ErrorPageComponent,
     TwoFactorAuthComponent,
     DataExportComponent,
     LastLoginIpComponent,
     PrivacyPolicyComponent
->>>>>>> 56c666ac
   ],
   entryComponents: [ProductDetailsComponent, QrCodeComponent, UserDetailsComponent, ProductReviewEditComponent],
   imports: [
