--- conflicted
+++ resolved
@@ -52,11 +52,7 @@
   "LABEL_NAME": "Név",
   "LABEL_DESCRIPTION": "Leírás",
   "LABEL_PRICE": "Ár",
-<<<<<<< HEAD
-  "LABEL_BONUS": "Bonus",
-=======
   "LABEL_BONUS": "Pótlék",
->>>>>>> 068a2a50
   "LABEL_IMAGE": "Kép",
   "TITLE_BASKET": "Your Basket",
   "LABEL_QUANTITY": "Quantity",
