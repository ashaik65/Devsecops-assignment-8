{
  "LANGUAGE": "English",
  "NAV_SEARCH": "Search",
  "SEARCH_PLACEHOLDER": "Search...",
  "NAV_COMPLAIN": "Complain",
  "TITLE_LOGIN": "Login",
  "MANDATORY_EMAIL": "Please provide an email address.",
  "MANDATORY_PASSWORD": "Please provide a password.",
  "LABEL_EMAIL": "Email",
  "LABEL_PASSWORD": "Password",
  "BTN_LOGIN": "Log in",
  "BTN_GOOGLE_LOGIN": "Log in with Google",
  "REMEMBER_ME": "Remember me",
  "NO_CUSTOMER": "Not yet a customer?",
  "TITLE_REGISTRATION": "User Registration",
  "INVALID_EMAIL": "Email address is not valid.",
  "SECURITY_ANSWER": "Answer",
  "MANDATORY_PASSWORD_REPEAT": "Please repeat your password.",
  "INVALID_PASSWORD_LENGTH": "Password must be {{length}} characters long.",
  "LABEL_PASSWORD_REPEAT": "Repeat Password",
  "PASSWORDS_NOT_MATCHING": "Passwords do not match",
  "BTN_REGISTER": "Register",
  "CONFIRM_REGISTER": "Registration completed successfully. You can now log in.",
  "TITLE_LOGOUT": "Logout",
  "CONFIRM_LOGGED_OUT": "You have been logged out.",
  "TITLE_CONTACT": "Contact",
  "MANDATORY_COMMENT": "Please provide a comment.",
  "INVALID_COMMENT_LENGTH": "Comment length must be {{length}} characters.",
  "MAX_TEXTAREA_LENGTH": "Max. {{length}} characters",
  "MANDATORY_RATING": "Please provide a rating.",
  "MANDATORY_CAPTCHA": "Please enter the result of the CAPTCHA.",
  "INVALID_CAPTCHA": "Invalid CAPTCHA code",
  "LABEL_AUTHOR": "Author",
  "LABEL_COMMENT": "Comment",
  "LABEL_RATING": "Rating",
  "LABEL_WHAT_IS": "What is",
  "BTN_SUBMIT": "Submit",
  "TITLE_ABOUT": "About Us",
  "SECTION_CORPORATE_HISTORY": "Corporate History & Policy",
  "SECTION_CUSTOMER_FEEDBACK": "Customer Feedback",
  "SECTION_SOCIAL_MEDIA": "Follow us on Social Media",
  "LINK_TERMS_OF_USE": "Check out our boring terms of use if you are interested in such lame stuff.",
  "TITLE_ADMINISTRATION": "Administration",
  "SECTION_USER": "Registered Users",
  "LABEL_USER": "User",
  "LABEL_CREATED_AT": "Created at",
  "LABEL_UPDATED_AT": "Updated at",
  "BTN_CLOSE": "Close",
  "TITLE_SEARCH_RESULTS": "Search Results",
  "TITLE_ALL_PRODUCTS": "All Products",
  "BASKET_ADD_SAME_PRODUCT": "Added another {{product}} to basket.",
  "BASKET_ADD_PRODUCT": "Placed {{product}} into basket.",
  "LABEL_PRODUCT": "Product",
  "LABEL_PRODUCT_ORDERED": "Ordered products",
  "LABEL_EXPECTED_DELIVERY": "Expected Delivery",
  "LABEL_DAYS": "Days",
  "LABEL_NAME": "Name",
  "LABEL_DESCRIPTION": "Description",
  "LABEL_PRICE": "Price",
  "LABEL_BONUS": "Bonus",
  "LABEL_IMAGE": "Image",
  "TITLE_BASKET": "Your Basket",
  "LABEL_QUANTITY": "Quantity",
  "LABEL_TOTAL_PRICE": "Total Price",
  "CHECKOUT_FOR_BONUS_POINTS": "You will gain {{bonus}} Bonus Points from this order!",
  "BTN_CHECKOUT": "Checkout",
  "BTN_CREDIT_CARD": "Credit Card",
  "INVALID_COUPON_LENGTH": "Coupon code must be {{length}} characters long.",
  "LABEL_COUPON": "Coupon",
  "FOLLOW_FOR_MONTHLY_COUPONS": "Need a coupon code? Follow us on <a href='{{twitter}}' target='_blank'>Twitter</a> or <a href='{{facebook}}' target='_blank'>Facebook</a> for monthly coupons and other spam!",
  "BTN_REDEEM": "Redeem",
  "THANKS_FOR_SUPPORT": "Thank you for supporting {{juiceshop}}!",
  "THANKS_FOR_SUPPORT_CUSTOMIZED": "Thank you for supporting the open source project behind {{appname}}!",
  "LABEL_PAYMENT": "Payment",
  "LABEL_MERCHANDISE": "Merchandise",
  "OFFICIAL_MERCHANDISE_STORES": "Official stores for {{juiceshop}} apparel, mugs and stickers!",
  "OFFICIAL_MERCHANDISE_STORES_CUSTOMIZED": "Official stores for apparel, mugs and stickers of the open source project behind {{appname}}!",
  "DISCOUNT_APPLIED": "Your discount of {{discount}}% will be applied during checkout.",
  "TITLE_CHANGE_PASSWORD": "Change Password",
  "MANDATORY_CURRENT_PASSWORD": "Please provide your current password.",
  "MANDATORY_NEW_PASSWORD": "Please provide your new password.",
  "LABEL_CURRENT_PASSWORD": "Current Password",
  "LABEL_NEW_PASSWORD": "New Password",
  "LABEL_REPEAT_NEW_PASSWORD": "Repeat New Password",
  "BTN_CHANGE": "Change",
  "LABEL_CAPTCHA": "CAPTCHA",
  "ENTER_CAPTCHA": "Enter CAPTCHA",
  "TITLE_COMPLAIN": "File Complaint",
  "MANDATORY_MESSAGE": "Please provide a text.",
  "INVALID_MESSAGE_LENGTH": "Text length must be {{length}} characters.",
  "INVALID_FILE_SIZE": "File too large. Maximum {{size}} allowed.",
  "INVALID_FILE_TYPE": "Forbidden file type. Only {{type}} allowed.",
  "LABEL_CUSTOMER": "Customer",
  "LABEL_MESSAGE": "Message",
  "LABEL_INVOICE": "Invoice",
  "TITLE_SCORE_BOARD": "Score Board",
  "LABEL_DIFFICULTY": "Difficulty",
  "LABEL_CATEGORY": "Category",
  "LABEL_CHALLENGES": "Challenges",
  "LABEL_STATUS": "Status",
  "STATUS_UNSOLVED": "unsolved",
  "STATUS_SOLVED": "solved",
  "STATUS_UNAVAILABLE": "unavailable",
  "CALL_FOR_CONTRIBUTIONS": "Got an idea for a new challenge? Found a vulnerability that is not tracked here? Let us know via <a href='http://gitter.im/bkimminich/juice-shop'><i class='fab fa-gitter'></i>Gitter.im</a> community chat or by opening a <a href='https://github.com/bkimminich/juice-shop/issues'><i class='fab fa-github'></i>GitHub</a> issue!",
  "CHALLENGE_SOLVED": "You successfully solved a challenge: {{challenge}}",
  "INVALID_CONTINUE_CODE": "Invalid continue code.",
  "CONFIRM_LOGGED_IN_VIA_OAUTH2": "You have been logged in via OAuth 2.0 provider.",
  "HOME_LINK_MESSAGE": "If you are not automatically redirected, please click here: {{home}}",
  "TITLE_BITCOIN_ADDRESS": "Bitcoin Address",
  "TITLE_DASH_ADDRESS": "Dash Address",
  "TITLE_ETHER_ADDRESS": "Ether Address",
  "NOTIFICATION_RESEND_INSTRUCTIONS": "Click to repeat the notification containing the solution-code for this challenge.",
  "COPY_TO_CLIPBOARD": "Copy to clipboard",
  "COPY_SUCCESS": "Copied!",
  "NAV_RECYCLE": "Recycle",
  "TITLE_RECYCLE": "Request Recycling Box",
  "LABEL_REQUESTOR": "Requestor",
  "LABEL_RECYCLE_QUANTITY": "Quantity",
  "LABEL_DELIVERY_ADDRESS": "Delivery Address",
  "LABEL_PICKUP_ADDRESS": "Pickup Address",
  "INVALID_ADDRESS_LENGTH": "Address length must be {{length}} characters.",
  "INVALID_QUANTITY": "Quantity must be {{range}} liters.",
  "MANDATORY_ADDRESS": "Please provide an address.",
  "MANDATORY_QUANTITY": "Please provide a quantity.",
  "IN_LITERS_PLACEHOLDER": "...in liters",
  "REQUEST_PICKUP": "Please pickup at above address instead of sending a recycle box.",
  "LABEL_PICKUP_DATE": "Pickup Date",
  "SECTION_RECYCLING": "Recycling Requests",
  "LABEL_ADDRESS": "Address",
  "SECTION_PRESS_JUICE_RESPONSIBLY": "You hug trees. We save money. Win-win!",
  "LABEL_SECURITY_QUESTION": "Security Question",
  "CANNOT_BE_CHANGED_LATER": "This cannot be changed later!",
  "MANDATORY_SECURITY_QUESTION": "Please select a security question.",
  "MANDATORY_SECURITY_ANSWER": "Please provide an answer to your security question.",
  "FORGOT_PASSWORD": "Forgot your password?",
  "TITLE_FORGOT_PASSWORD": "Forgot Password",
  "NOTIFICATION_SERVER_STARTED": "The server has been restarted",
  "AUTO_RESTORED_PROGRESS": "Your previous hacking progress has been restored automatically.",
  "AUTO_RESTORE_PROGRESS_FAILED": "Restoring your previous hacking progress failed: {{error}}",
  "RESET_HACKING_PROGRESS": "Delete cookie to clear hacking progress",
  "RESTART_REQUIRED": "You now have to manually restart the application to start over!",
  "LABEL_EDIT_REVIEW": "Edit Review",
  "LABEL_REVIEW": "Review",
  "LABEL_REVIEWS": "Reviews",
  "LABEL_ADD_REVIEW_FOR_PRODUCT": "Add a review for this product",
  "LABEL_NO_REVIEWS": "No Reviews",
  "TITLE_TOKENSALE": "Token Sale",
  "SECTION_ICO": "Initial Coin Offering for <strong><i class='fab fa-bitcoin'></i> {{juicycoin}}</strong>",
  "ICO_FAQ": "FAQ about our ICO",
  "SECTION_WHITEPAPER": "Whitepaper",
  "WHITEPAPER_REFERENCES": "Instead of reinventing the square coin, we just refer to existing brilliant whitepapers!",
  "SECTION_SALES_PITCH": "Convincing ICO Sales Pitch",
  "GIVE_US_ALL_YOUR_MONEY": "Give us all your money.",
  "ICO_FAQ_QUESTION": "Can I really get rich with <strong><i class='fab fa-bitcoin'></i> {{juicycoin}}</strong>?",
  "ICO_FAQ_ANSWER": "Of course you can! We would never lie to you!",
  "TITLE_TRACK_ORDERS": "Track Orders",
  "LABEL_ORDER_ID": "Order ID",
  "BTN_TRACK": "Track",
  "LAST_LOGIN_IP": "Last Login IP",
  "BTN_EDIT": "Edit",
  "INVALID_DATE": "Please provide a valid date.",
  "SECURITY_ANSWER_PLACEHOLDER": "Answer to your security question",
  "MANDATORY_ORDER_ID": "Please provide an Order ID.",
  "BTN_SHOW_SOLVED": "Show solved",
  "TITLE_TWO_FACTOR_AUTH_ENTER": "Enter the 6 digit token from your 2FA app",
  "LABEL_TWO_FACTOR_AUTH_TOKEN": "2FA Token",
  "CONFIRM_2FA_SETUP": "Setup of Two-Factor Authentication successfully completed.",
  "CONFIRM_2FA_DISABLE": "Two-Factor Authentication has been removed.",
  "INVALID_TWO_FACTOR_AUTH_TOKEN": "The token appears to be invalid.",
  "UNAUTHORIZED_PAGE_ACCESS_ERROR": "You are not allowed to access this page!",
  "TITLE_PRIVACY_POLICY": "Privacy Policy",
  "TITLE_TWO_FACTOR_AUTHENTICATION": "Two Factor Authentication",
  "TITLE_REQUEST_DATA_EXPORT": "Request Data Export",
  "PRIVACY_AND_SECURITY": "Privacy & Security",
  "MENU": "Menu",
  "LABEL_OR": "or",
  "COMPANY": "Company",
  "ADD_BASKET": "Add to Basket",
  "BTN_SHOW_ALL": "Show all",
  "BTN_HIDE_ALL": "Hide all",
  "TYPE_THESE_LETTERS": "Type these {{length}} letters",
  "BTN_REQUEST": "Request",
  "EXPORT_LABEL": "Export Format",
  "ACCOUNT": "Account",
  "TITLE_TWO_FACTOR_AUTH_CONFIG": "2FA Configuration",
  "LABEL_CONFIRM_CURRENT_PASSWORD": "Confirm your current password",
  "LABEL_INITIAL_2FA_TOKEN": "Initial token from your authenticator",
  "INITIAL_CODE": "Initial Token",
  "INITIAL_TOKEN_TOOLTIP": "The token to be entered from the authenticator must have 6 digits.",
  "2FA_ENTER_CODE_PLACEHOLDER": "Please enter your 2FA token",
  "INITIAL_CODE_PLACEHOLDER": "Please enter your initial token",
  "2FA_AUTH_SETUP_INSTRUCTIONS": "Secure your account with an additional factor. Scan the QR code into an authenticator app supporting TOTP (e.g. Google Authenticator) to get started.",
  "2FA_SETUP_ERROR": "Failed to change 2FA setup. Check if you entered your password (and token) correctly.",
  "2FA_SUCCESSFUL_SETUP": "You have enabled 2FA for your account. Thank you for taking the time to keep your juices safe!",
  "REMOVE_TWO_FACTOR_AUTH": "Remove 2FA from your account",
  "BTN_REMOVE": "Remove",
  "MANDATORY_REVIEW": "Please provide a review text.",
  "WRITE_REVIEW": "Write a review",
  "WRITE_REVIEW_PLACEHOLDER": "What did you like or dislike?",
  "EMPTY_REVIEW_LIST": "There is no review for this product yet.",
  "EMPTY_SEARCH_RESULT": "Try adjusting your search to find what you're looking for.",
  "NO_SEARCH_RESULT": "No results found",
  "DATA_SUBJECT_TITLE": "Request Data Erasure",
  "GDPR_HEADING": "Data Erasure Request (Art. 17 GDPR)",
  "GDPR_MESSAGE": "We take data security, customer privacy, and legal compliance very serious. In accordance with GDPR we allow you to request complete erasure of your account and any associated data.",
  "DELETE_DATA_LABEL": "Delete User Data",
  "ADD_NEW_ADDRESS": "Add New Address",
  "LABEL_COUNTRY": "Country",
  "ENTER_NAME_HERE": "Please enter your name here.",
  "ENTER_COUNTRY_HERE": "Please enter your country here.",
  "LABEL_MOBILE_NUMBER": "Mobile Number",
  "ENTER_NUMBER_HERE": "Please enter your mobile number here.",
  "LABEL_PIN_CODE": "Pin Code",
  "ENTER_PIN_HERE": "Please enter your pin code here.",
  "ENTER_ADDRESS_HERE": "Please enter your address here.",
  "LABEL_CITY": "City",
  "ENTER_CITY_HERE": "Please enter your city here.",
  "LABEL_STATE": "State",
  "ENTER_STATE_HERE": "Please enter your state here.",
  "LABEL_GO_BACK": "Go Back",
  "TITLE_SELECT_ADDRESS": "Select an address",
  "USE_THIS_ADDRESS": "Use this address",
  "BTN_DELETE": "Delete",
  "MANDATORY_COUNTRY": "Please provide a country.",
  "MANDATORY_NAME": "Please provide a name.",
  "MANDATORY_NUMBER": "Please provide a mobile number.",
  "MANDATORY_PIN_CODE": "Please provide a pin code.",
  "MANDATORY_CITY": "Please provide a city.",
  "INVALID_NUMBER": "Mobile number must be in the range: {{range}}.",
  "UNAUTHORIZED_ACCESS_ERROR": "Please login to view this page.",
  "SEARCH_PROCESSING": "Searching for products",
  "STOCK": "Stock:",
  "UNITS": "units",
  "PRICE_IN_DOLLARS": "Price ($)",
  "ACCOUNTING": "Accounting",
  "CONFIRM_ERASURE_REQUEST": "Sorry to see you leave! Your erasure request will be processed shortly.",
  "INFO_HACKING_INSTRUCTOR": "Start an interactive hacking tutorial for this challenge.",
  "SCORE_BOARD_HACKING_INSTRUCTOR": "Launch a tutorial to get you started hacking the Juice Shop.",
  "BTN_DISMISS": "Dismiss",
  "SIDENAV_HINT": "Open side menu",
  "LANGUAGE_SEL_HINT": "Choose language",
  "PLACE_ORDER_AND_PAY": "Place Your Order and Pay",
  "ORDER_SUMMARY": "Order Summary",
  "ITEMS": "Items",
  "DELIVERY": "Delivery",
  "PROMOTION": "Promotion",
  "MY_SAVED_ADRESSES": "My saved addresses",
  "BTN_HIDE": "Hide",
  "WELCOME_BANNER_DESCRIPTION": "<p>Being a web application with a vast number of intended security vulnerabilities, the <strong>{{appname}}</strong> is supposed to be the opposite of a best practice or template application for web developers: It is an awareness, training, demonstration and exercise tool for security risks in modern web applications. The <strong>{{appname}}</strong> is an open-source project hosted by the non-profit <a href='https://owasp.org' target='_blank'>Open Web Application Security Project (OWASP)</a> and is developed and maintained by volunteers. Check out the link below for more information and documentation on the project.</p><h1><a href='http://owasp-juice.shop' target='_blank'>http://owasp-juice.shop</a></h1>",
  "YOUR_SAVED_CARDS": "Your saved cards",
  "LABEL_CARD_NUMBER": "Card Number",
  "LABEL_EXPIRES_ON": "Expires On",
  "ADD_NEW_CARD": "Add new card",
  "ADD_NEW_CARD_DESCRIPTION": "Add a credit or debit card",
  "ADD_A_COUPON": "Add a coupon",
  "OTHER_PAYMENT_OPTIONS": "Other payment options",
  "VOUCHERS_AND_PROMOTIONAL_CODE": "Add a coupon code to receive discounts",
  "LABEL_CVV": "CVV",
  "LABEL_EXPIRY_MONTH": "Expiry Month",
  "LABEL_EXPIRY_YEAR": "Expiry Year",
  "MANDATORY_CARD_NUMBER": "Please enter your card number here",
  "MANDATORY_EXPIRY_MONTH": "Please enter an expiry month here",
  "MANDATORY_EXPIRY_YEAR": "Please enter an expiry year here",
  "MANDATORY_CVV": "Please enter your CVV here",
  "VALID_CVV": "Please enter a valid three digit CVV",
  "VALID_CARD_NUMBER": "Please enter a valid sixteen digit card number",
  "LABEL_CONTINUE": "Continue",
  "REVIEW_ALERT": "You can review this order before it's final",
  "MY_PAYMENT_OPTIONS": "My Payment Options",
  "BTN_SAVE": "Save",
  "LABEL_RESULT": "Result",
  "IP_ADDRESS": "IP Address:",
  "WRITE_MESSAGE_PLACEHOLDER" : "What would you like to tell us?",
  "SHOW_PWD_TOOLTIP": "Show password",
  "HIDE_PWD_TOOLTIP": "Hide password",
  "DATA_EXPORT_HINT": "(Your data export will open in a new Browser window.)",
  "LABEL_SOLD_OUT": "Sold Out",
  "LABEL_ONLY_QUANTITY_LEFT": "Only {{quantity}} left",
  "THANKS_FOR_PURCHASE": "Thank you, for your purchase.",
  "PURCHASE_COMMENT_PREFIX": "Your order has been placed and is being processed. You can track the order through",
  "PURCHASE_COMMENT_SUFFIX": "page.",
  "BONUS_POINTS_COUNT": "You have gained {{bonus}} Bonus Points from this order!",
  "ESTIMATED_TIME_OF_DELIVERY": "Your order will be delivered in {{numberdays}} days.",
  "PRINT_ORDER_CONFIRMATION": "Print Order Confirmation",
<<<<<<< HEAD
  "LABEL_CHOOSE_A_DELIVERY_SPEED": "Choose a delivery speed",
  "LABEL_YOUR_SHIPPING_ADDRESS": "Your shipping address",
  "LABEL_ETA": "ETA"
=======
  "SHIPPING_ADDRESS": "Shipping Address",
  "CARD_ENDING_IN": "Card ending in",
  "CARD_HOLDER": "Card Holder:",
  "PAYMENT_METHOD": "Payment Method",
  "PHONE_NUM": "Phone Number:"
>>>>>>> efc478cd
}<|MERGE_RESOLUTION|>--- conflicted
+++ resolved
@@ -282,15 +282,12 @@
   "BONUS_POINTS_COUNT": "You have gained {{bonus}} Bonus Points from this order!",
   "ESTIMATED_TIME_OF_DELIVERY": "Your order will be delivered in {{numberdays}} days.",
   "PRINT_ORDER_CONFIRMATION": "Print Order Confirmation",
-<<<<<<< HEAD
   "LABEL_CHOOSE_A_DELIVERY_SPEED": "Choose a delivery speed",
   "LABEL_YOUR_SHIPPING_ADDRESS": "Your shipping address",
-  "LABEL_ETA": "ETA"
-=======
+  "LABEL_ETA": "ETA",
   "SHIPPING_ADDRESS": "Shipping Address",
   "CARD_ENDING_IN": "Card ending in",
   "CARD_HOLDER": "Card Holder:",
   "PAYMENT_METHOD": "Payment Method",
   "PHONE_NUM": "Phone Number:"
->>>>>>> efc478cd
 }