--- conflicted
+++ resolved
@@ -213,7 +213,6 @@
   "BTN_DISMISS": "Dismiss",
   "SIDENAV_HINT": "Open side menu",
   "LANGUAGE_SEL_HINT": "Choose language",
-<<<<<<< HEAD
   "BTN_HIDE": "Hide",
   "WELCOME_BANNER_DESCRIPTION": "<p>Being a web application with a vast number of intended security vulnerabilities, the <strong>{{appname}}</strong> is supposed to be the opposite of a best practice or template application for web developers: It is an awareness, training, demonstration and exercise tool for security risks in modern web applications. The <strong>{{appname}}</strong> is an open-source project hosted by the non-profit <a href='https://owasp.org' target='_blank'>Open Web Application Security Project (OWASP)</a> and is developed and maintained by volunteers. Check out the link below for more information and documentation on the project.</p><h1><a href='http://owasp-juice.shop' target='_blank'>http://owasp-juice.shop</a></h1>",
   "YOUR_SAVED_CARDS": "Your saved cards",
@@ -236,12 +235,10 @@
   "VALID_CARD_NUMBER": "Please enter a valid sixteen digit card number",
   "LABEL_CONTINUE": "Continue",
   "REVIEW_ALERT": "You can review this order before it's final",
-  "MY_PAYMENT_OPTIONS": "My Payment Options"
-=======
+  "MY_PAYMENT_OPTIONS": "My Payment Options",
   "BTN_SAVE": "Save",
   "LABEL_RESULT": "Result",
   "IP_ADDRESS": "IP Address:",
   "LABEL_SOLD_OUT": "Sold Out",
   "LABEL_ONLY_QUANTITY_LEFT": "Only {{quantity}} left"
->>>>>>> 8774944d
 }