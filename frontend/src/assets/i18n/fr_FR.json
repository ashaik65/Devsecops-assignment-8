{
  "LANGUAGE": "Français",
  "NAV_SEARCH": "Recherche",
  "SEARCH_PLACEHOLDER": "Recherche...",
  "NAV_COMPLAIN": "Réclamation",
  "TITLE_LOGIN": "Se connecter",
  "MANDATORY_EMAIL": "Fournissez une adresse mail s'il vous plaît.",
  "MANDATORY_PASSWORD": "Fournissez un mot de passe s'il vous plaît.",
  "LABEL_EMAIL": "E-mail",
  "LABEL_PASSWORD": "Mot de passe",
  "SHOW_PASSWORD_ADVICE": "Afficher les conseils pour le mot de passe",
  "LOWER_CASE_CRITERIA_MSG": "contient au moins un caractère minuscule",
  "UPPER_CASE_CRITERIA_MSG": "contient au moins un caractère majuscule",
  "DIGITS_CRITERIA_MSG": "contient au moins un chiffre",
  "SPECIAL_CHARS_CRITERIA_MSG": "contient au moins un caractère spécial",
  "MIN_CHARS_CRITERIA_MSG": "contient au moins {{value}} caractères",
  "BTN_LOGIN": "Connexion",
  "BTN_GOOGLE_LOGIN": "Se connecter avec Google",
  "REMEMBER_ME": "Se souvenir de moi",
  "NO_CUSTOMER": "Pas encore client ?",
<<<<<<< HEAD
  "ALREADY_A_CUSTOMER": "Already a customer?",
=======
  "ALREADY_A_CUSTOMER": "Déjà client ?",
>>>>>>> 72511820
  "TITLE_REGISTRATION": "Inscription",
  "INVALID_EMAIL": "L'adresse mail n'est pas valide.",
  "SECURITY_ANSWER": "Réponse",
  "MANDATORY_PASSWORD_REPEAT": "Veuillez saisir votre mot de passe une nouvelle fois s'il vous plaît.",
  "INVALID_PASSWORD_LENGTH": "Votre mot de passe doit contenir au moins {{length}} caractères.",
  "LABEL_PASSWORD_REPEAT": "Ré-écrivez votre mot de passe",
  "PASSWORDS_NOT_MATCHING": "Les mots de passe ne correspondent pas",
  "BTN_REGISTER": "Inscrivez-vous",
  "CONFIRM_REGISTER": "Inscription terminée avec succès. Vous pouvez maintenant vous connecter.",
  "TITLE_LOGOUT": "Déconnexion",
  "CONFIRM_LOGGED_OUT": "Vous avez été déconnecté.",
  "TITLE_CONTACT": "Contact",
  "MANDATORY_COMMENT": "Veuillez mettre un commentaire s'il vous plaît.",
  "INVALID_COMMENT_LENGTH": "Votre commentaire doit contenir {{length}} caractères.",
  "MAX_TEXTAREA_LENGTH": "Max. {{length}} caractères",
  "MANDATORY_RATING": "Veuillez mettre une note s'il vous plaît.",
  "MANDATORY_CAPTCHA": "Veuillez saisir le résultat du CAPTCHA.",
  "INVALID_CAPTCHA": "Code CAPTCHA invalide",
  "LABEL_AUTHOR": "Auteur",
  "LABEL_COMMENT": "Commentaire",
  "LABEL_RATING": "Note",
  "LABEL_WHAT_IS": "Que vaut",
  "BTN_SUBMIT": "Soumettre",
  "TITLE_ABOUT": "À propos de nous",
  "SECTION_CORPORATE_HISTORY": "Histoire & politique",
  "SECTION_CUSTOMER_FEEDBACK": "Avis de clients",
  "SECTION_SOCIAL_MEDIA": "Suivez-nous sur les médias sociaux",
  "LINK_TERMS_OF_USE": "Lisez nos CGU ennuyantes si vous êtes intéressé par ce genre de trucs.",
  "TITLE_ADMINISTRATION": "Administration",
  "SECTION_USER": "Utilisateurs enregistrés",
  "LABEL_USER": "Utilisateur",
  "LABEL_CREATED_AT": "Créé le",
  "LABEL_UPDATED_AT": "Mise à jour le",
  "BTN_CLOSE": "Fermer",
  "TITLE_SEARCH_RESULTS": "Résultats de la recherche",
  "TITLE_ALL_PRODUCTS": "Tous les produits",
  "BASKET_ADD_SAME_PRODUCT": "Un autre {{product}} ajouté au panier.",
  "BASKET_ADD_PRODUCT": "{{product}} ajouté dans le panier.",
  "LABEL_PRODUCT": "Produit",
  "LABEL_PRODUCT_ORDERED": "Produits commandés",
  "LABEL_EXPECTED_DELIVERY": "Livraison prévue",
  "LABEL_DAYS": "Jours",
  "LABEL_NAME": "Nom",
  "LABEL_DESCRIPTION": "Description",
  "LABEL_PRICE": "Prix",
  "LABEL_BONUS": "Bonus",
  "LABEL_IMAGE": "Image",
  "TITLE_BASKET": "Votre panier",
  "LABEL_QUANTITY": "Quantité",
  "LABEL_TOTAL_PRICE": "Prix total",
  "CHECKOUT_FOR_BONUS_POINTS": "Vous gagnerez {{bonus}} Points Bonus pour cette commande!",
  "BTN_CHECKOUT": "Commander",
  "BTN_CREDIT_CARD": "Carte Bancaire",
  "INVALID_COUPON_LENGTH": "Le code de coupon doit contenir {{length}} caractères.",
  "INVALID_COUPON": "Coupon invalide.",
  "LABEL_COUPON": "Coupon",
  "FOLLOW_FOR_MONTHLY_COUPONS": "Besoin d'un code de coupon ? Suivez nous sur <a href='{{twitter}}' target='_blank'>Twitter</a> ou <a href='{{facebook}}' target='_blank'>Facebook</a> pour des coupons mensuels et autres choses !",
  "BTN_REDEEM": "Utiliser",
  "THANKS_FOR_SUPPORT": "Merci de supporter {{juiceshop}} !",
  "THANKS_FOR_SUPPORT_CUSTOMIZED": "Merci de soutenir le projet open source derrière {{appname}} !",
  "LABEL_PAYMENT": "Paiement",
<<<<<<< HEAD
  "LABEL_DONATIONS": "Donations",
=======
  "LABEL_DONATIONS": "Dons",
>>>>>>> 72511820
  "LABEL_MERCHANDISE": "Marchandise",
  "OFFICIAL_MERCHANDISE_STORES": "Boutique officielle de {{juiceshop}} ! Vêtements, mugs et autocollants !",
  "OFFICIAL_MERCHANDISE_STORES_CUSTOMIZED": "Boutiques officielles de vêtements, mugs et autocollants du projet open source derrière {{appname}} !",
  "DISCOUNT_APPLIED": "Votre réduction de {{discount}}% va être appliqué lors de la commande.",
  "TITLE_CHANGE_PASSWORD": "Changer le mot de passe",
  "MANDATORY_CURRENT_PASSWORD": "Merci d'entrer votre mot de passe actuel.",
  "MANDATORY_NEW_PASSWORD": "Merci d'entrer votre nouveau mot de passe.",
  "LABEL_CURRENT_PASSWORD": "Mot de passe actuel",
  "LABEL_NEW_PASSWORD": "Nouveau mot de passe",
  "LABEL_REPEAT_NEW_PASSWORD": "Répétez le nouveau mot de passe",
  "BTN_CHANGE": "Changer",
  "LABEL_CAPTCHA": "CAPTCHA",
  "ENTER_CAPTCHA": "Saisir le CAPTCHA",
  "TITLE_COMPLAIN": "Déposer une plainte",
  "MANDATORY_MESSAGE": "Merci d'écrire un texte.",
  "INVALID_MESSAGE_LENGTH": "Le texte doit contenir {{length}} caractères.",
  "INVALID_FILE_SIZE": "Fichier trop volumineux. La taille maximale autorisée est de {{size}}.",
  "INVALID_FILE_TYPE": "Type de fichier interdit. Seul les {{type}} sont autorisés.",
  "LABEL_CUSTOMER": "Client",
  "LABEL_MESSAGE": "Message",
  "LABEL_INVOICE": "Facture",
  "TITLE_SCORE_BOARD": "Tableau des scores",
  "LABEL_DIFFICULTY": "Difficulté",
  "LABEL_CATEGORY": "Catégorie",
  "LABEL_CHALLENGES": "Défis",
  "LABEL_STATUS": "Statut",
  "STATUS_UNSOLVED": "non résolu",
  "STATUS_SOLVED": "résolu",
  "STATUS_UNAVAILABLE": "indisponible",
  "CALL_FOR_CONTRIBUTIONS": "Une idée de challenge ? Vous avez trouvé une faille non répertorié ? Faites le nous savoir via le chat de communauté <a href='http://gitter.im/bkimminich/juice-shop'><i class='fab fa-gitter'></i>Gitter.im</a> ou en ouvrant une issue <a href='https://github.com/bkimminich/juice-shop/issues'><i class='fab fa-github'></i>GitHub</a> !",
<<<<<<< HEAD
  "CALL_FOR_FEEDBACK": "Please help us to make {{appname}} even better for you by answering our <a href='{{questionnaire}}'><i class='fas fa-poll-h'></i>user questionaire</a>!",
=======
  "CALL_FOR_FEEDBACK": "Aidez-nous à rendre {{appname}} encore meilleur pour vous en répondant à notre  <a href='{{questionnaire}}'><i class='fas fa-poll-h'>questionnaire utilisateur</i></a>!",
>>>>>>> 72511820
  "CHALLENGE_SOLVED": "Vous avez résolu avec succès un challenge : {{challenge}}",
  "INVALID_CONTINUE_CODE": "Code invalide.",
  "CONFIRM_LOGGED_IN_VIA_OAUTH2": "Vous avez été connecté via OAuth 2.0.",
  "HOME_LINK_MESSAGE": "Si vous n'êtes pas automatiquement redirigé, cliquez ici : {{home}}",
  "TITLE_BITCOIN_ADDRESS": "Adresse Bitcoin",
  "TITLE_DASH_ADDRESS": "Dash Adresse",
  "TITLE_ETHER_ADDRESS": "Ether Adresse",
  "NOTIFICATION_RESEND_INSTRUCTIONS": "Cliquez ici pour répéter la notification contenant le code de la solution pour relever ce défi.",
  "COPY_TO_CLIPBOARD": "Copier dans le presse-papier",
  "COPY_SUCCESS": "Copié !",
  "NAV_RECYCLE": "Recyclage",
  "TITLE_RECYCLE": "Demander une boîte de recyclage",
  "LABEL_REQUESTOR": "Demandeur",
  "LABEL_RECYCLE_QUANTITY": "Quantité",
  "LABEL_DELIVERY_ADDRESS": "Adresse de livraison",
  "LABEL_PICKUP_ADDRESS": "Adresse de la collecte",
  "INVALID_ADDRESS_LENGTH": "La longueur de l’adresse doit être de {{length}} caractères.",
  "INVALID_QUANTITY": "La quantité doit être {{range}} litres.",
  "MANDATORY_ADDRESS": "Veuillez saisir une adresse.",
  "MANDATORY_QUANTITY": "Veuillez saisir une quantité.",
  "IN_LITERS_PLACEHOLDER": "...en litres",
  "REQUEST_PICKUP": "S’il vous plaît retirez à l’adresse ci-dessus au lieu d’envoyer une boîte de recyclage.",
  "LABEL_PICKUP_DATE": "Date de la collecte",
  "SECTION_RECYCLING": "Demandes de recyclage",
  "LABEL_ADDRESS": "Adresse",
  "SECTION_PRESS_JUICE_RESPONSIBLY": "Vous sauvez des arbres. Nous économisons de l’argent. Gagnant-gagnant !",
  "LABEL_SECURITY_QUESTION": "Question de sécurité",
  "CANNOT_BE_CHANGED_LATER": "Cela ne peut pas être modifié plus tard !",
  "MANDATORY_SECURITY_QUESTION": "Veuillez sélectionner une question de sécurité.",
  "MANDATORY_SECURITY_ANSWER": "Veuillez fournir une réponse à votre question de sécurité.",
  "FORGOT_PASSWORD": "Mot de passe oublié ?",
  "TITLE_FORGOT_PASSWORD": "Mot de passe oublié",
  "NOTIFICATION_SERVER_STARTED": "Le serveur a été redémarré",
  "AUTO_RESTORED_PROGRESS": "Votre progression de piratage précédente a été restaurée automatiquement.",
  "AUTO_RESTORE_PROGRESS_FAILED": "La restauration de votre progression de piratage précédente a échouée : {{error}}",
  "RESET_HACKING_PROGRESS": "Supprimer les cookies pour effacer la progression de piratage",
  "RESTART_REQUIRED": "Vous devez maintenant redémarrer manuellement l’application pour recommencer !",
  "LABEL_EDIT_REVIEW": "Modifier le commentaire",
  "LABEL_REVIEW": "Commentaire",
  "LABEL_REVIEWS": "Commentaires",
  "LABEL_ADD_REVIEW_FOR_PRODUCT": "Ajouter un commentaire pour ce produit",
  "LABEL_NO_REVIEWS": "Aucun commentaire",
  "TITLE_TOKENSALE": "Vente de jeton",
  "SECTION_ICO": "Initial Coin Offering pour <strong><i class='fab fa-bitcoin'></i> {{juicycoin}}</strong>",
  "ICO_FAQ": "FAQ sur notre ICO",
  "SECTION_WHITEPAPER": "Livre blanc",
  "WHITEPAPER_REFERENCES": "Au lieu de réinventer la pièce carrée, nous nous référons à de brillants livres blancs !",
  "SECTION_SALES_PITCH": "Argumentaire de vente convaincant pour l'ICO",
  "GIVE_US_ALL_YOUR_MONEY": "Donnez-nous tout votre argent.",
  "ICO_FAQ_QUESTION": "Puis-je vraiment devenir riche avec <strong><i class='fab fa-bitcoin'></i> {{juicycoin}}</strong> ?",
  "ICO_FAQ_ANSWER": "Bien sûr que vous pouvez ! Nous vous mentirions jamais !",
  "TITLE_TRACK_ORDERS": "Suivi de commande",
  "LABEL_ORDER_ID": "ID de commande",
  "BTN_TRACK": "Suivi",
  "LAST_LOGIN_IP": "Dernière adresse IP connue",
  "BTN_EDIT": "Modifier",
  "INVALID_DATE": "Veuillez entrer une date valide.",
  "SECURITY_ANSWER_PLACEHOLDER": "Répondre à votre question de sécurité",
  "MANDATORY_ORDER_ID": "Veuillez fournir un ID de commande.",
  "BTN_SHOW_SOLVED": "Montrer résolu",
  "TITLE_TWO_FACTOR_AUTH_ENTER": "Entrez le jeton à 6 chiffres de votre application 2FA",
  "LABEL_TWO_FACTOR_AUTH_TOKEN": "Jeton 2FA",
  "CONFIRM_2FA_SETUP": "Configuration de l'authentification à deux facteurs terminée avec succès.",
  "CONFIRM_2FA_DISABLE": "L'authentification à deux facteurs a été supprimée.",
  "INVALID_TWO_FACTOR_AUTH_TOKEN": "Le jeton semble invalide.",
  "UNAUTHORIZED_PAGE_ACCESS_ERROR": "Vous n'êtes pas autorisé à accéder à cette page !",
  "TITLE_PRIVACY_POLICY": "Politique de confidentialité",
  "TITLE_TWO_FACTOR_AUTHENTICATION": "Authentification à deux facteurs",
  "TITLE_REQUEST_DATA_EXPORT": "Demande d'exportation de données",
  "PRIVACY_AND_SECURITY": "Confidentialité & Sécurité",
  "MENU": "Menu",
  "LABEL_OR": "ou",
  "COMPANY": "Entreprise",
  "ADD_BASKET": "Ajouter au panier",
  "BTN_SHOW_ALL": "Tout afficher",
<<<<<<< HEAD
  "BTN_SHOW_UNAVAILABLE": "Show unavailable",
  "INFO_DISABLED_CHALLENGES": "{{num}} challenges are unavailable on {{env}} due to <a href='https://pwning.owasp-juice.shop/part1/challenges.html#potentially-dangerous-challenges'>security concerns</a>!",
=======
  "BTN_SHOW_UNAVAILABLE": "Afficher indisponible",
  "INFO_DISABLED_CHALLENGES": "{{num}} challenges are unavailable on {{env}} due to <a href='https://pwning.owasp-juice.shop/part1/challenges.html#potentially-dangerous-challenges'>security concerns</a> or technical incompatibility!",
>>>>>>> 72511820
  "BTN_HIDE_ALL": "Tout cacher",
  "TYPE_THESE_LETTERS": "Tapez ces {{length}} lettres",
  "BTN_REQUEST": "Demander",
  "EXPORT_LABEL": "Format d'export",
  "ACCOUNT": "Compte",
  "TITLE_TWO_FACTOR_AUTH_CONFIG": "Configuration 2FA",
  "LABEL_CONFIRM_CURRENT_PASSWORD": "Confirmer votre mot de passe actuel",
  "LABEL_INITIAL_2FA_TOKEN": "Jeton initial de votre authenticateur",
  "INITIAL_CODE": "Jeton initial",
  "INITIAL_TOKEN_TOOLTIP": "Le jeton à saisir à partir de l'authentificateur doit contenir 6 chiffres.",
  "2FA_ENTER_CODE_PLACEHOLDER": "Veuillez entrer votre jeton 2FA",
  "INITIAL_CODE_PLACEHOLDER": "Veuillez entrer votre jeton initial",
  "2FA_AUTH_SETUP_INSTRUCTIONS": "Sécurisez votre compte avec un facteur supplémentaire. Scannez le code QR dans une application d'authentification supportant TOTP (par exemple Google Authenticator) pour commencer.",
  "2FA_SETUP_ERROR": "Impossible de modifier la configuration 2FA. Vérifiez si vous avez correctement entré votre mot de passe (et votre jeton).",
  "2FA_SUCCESSFUL_SETUP": "Vous avez activé 2FA pour votre compte. Merci de prendre le temps de garder vos jus en sécurité !",
  "REMOVE_TWO_FACTOR_AUTH": "Supprimer 2FA de votre compte",
  "BTN_REMOVE": "Supprimer",
  "MANDATORY_REVIEW": "Veuillez fournir un avis.",
  "WRITE_REVIEW": "Donnez votre avis",
  "WRITE_REVIEW_PLACEHOLDER": "Qu'est-ce qui vous a plu ou déplu?",
  "EMPTY_REVIEW_LIST": "Il n'y a pas encore d'avis pour ce produit.",
  "EMPTY_SEARCH_RESULT": "Essayez d'ajuster votre recherche pour trouver ce que vous recherchez.",
  "NO_SEARCH_RESULT": "Aucun résultat",
  "DATA_SUBJECT_TITLE": "Demande d'effacement des données",
  "GDPR_HEADING": "Demande d'effacement des données (art. 17 RGPD)",
  "GDPR_MESSAGE": "Nous prenons très au sérieux la sécurité des données, la confidentialité des clients et la conformité juridique. En accord avec la RGPD nous vous permettons de demander la suppression de votre compte et de toutes les données associées.",
  "DELETE_DATA_LABEL": "Supprimer les données",
  "ADD_NEW_ADDRESS": "Ajouter une nouvelle adresse",
  "LABEL_COUNTRY": "Pays",
  "LABEL_MOBILE_NUMBER": "N° de portable",
  "LABEL_ZIP_CODE": "Code postal",
  "LABEL_CITY": "Ville",
  "LABEL_STATE": "Région",
  "STATE_PLACEHOLDER": "Veuillez fournir une région.",
  "LABEL_GO_BACK": "Retour",
<<<<<<< HEAD
  "LABEL_BACK": "Back",
=======
  "LABEL_BACK": "Précédent",
>>>>>>> 72511820
  "TITLE_SELECT_ADDRESS": "Sélectionner une adresse",
  "USE_THIS_ADDRESS": "Utiliser cette adresse",
  "BTN_DELETE": "Supprimer",
  "MANDATORY_COUNTRY": "Veuillez fournir un pays.",
  "MANDATORY_NAME": "Veuillez fournir un nom.",
  "MANDATORY_NUMBER": "Veuillez fournir un numéro de portable.",
  "MANDATORY_ZIP": "Veuillez fournir un code postal.",
  "MANDATORY_CITY": "Veuillez fournir une ville.",
  "INVALID_MOBILE_NUMBER": "Le numéro de portable doit correspondre au format {{range}}.",
  "UNAUTHORIZED_ACCESS_ERROR": "Veuillez vous connecter pour voir cette page.",
  "SEARCH_PROCESSING": "Recherche de produits",
  "STOCK": "Stock",
  "UNITS": "unités",
  "ACCOUNTING": "Comptabilité",
  "CONFIRM_ERASURE_REQUEST": "Désolé de vous voir quitter ! Votre demande d'effacement sera traitée sous peu.",
  "INFO_HACKING_INSTRUCTOR": "Commencez un tutoriel interactif de hacking pour ce défi.",
  "SCORE_BOARD_HACKING_INSTRUCTOR": "Lancez un tutoriel pour vous aider à démarrer le piratage du Juice Shop.",
<<<<<<< HEAD
  "BTN_GETTING_STARTED": "Help getting started",
=======
  "BTN_GETTING_STARTED": "Aide pour commencer",
>>>>>>> 72511820
  "BTN_DISMISS": "Ignorer",
  "SIDENAV_HINT": "Ouvrir le menu latéral",
  "LANGUAGE_SEL_HINT": "Choisir la langue",
  "PLACE_ORDER_AND_PAY": "Commander et payer",
  "ORDER_SUMMARY": "Récapitulatif de la commande",
  "ITEMS": "Articles",
  "DELIVERY": "Livraison",
  "PROMOTION": "Promotion",
  "MY_SAVED_ADRESSES": "Mes adresses enregistrées",
  "BTN_HIDE": "Masquer",
  "YOUR_SAVED_CARDS": "Vos cartes enregistrées",
  "LABEL_CARD_NUMBER": "Numéro de carte",
  "LABEL_EXPIRES_ON": "Expire le",
  "ADD_NEW_CARD": "Ajouter une nouvelle carte",
  "ADD_NEW_CARD_DESCRIPTION": "Ajouter une carte de crédit ou de débit",
  "ADD_A_COUPON": "Ajouter un coupon",
  "OTHER_PAYMENT_OPTIONS": "Autres moyens de paiement",
  "VOUCHERS_AND_PROMOTIONAL_CODE": "Ajouter un code coupon pour avoir des réductions",
  "LABEL_EXPIRY_MONTH": "Mois d'expiration",
  "LABEL_EXPIRY_YEAR": "Année d'expiration",
  "MANDATORY_CARD_NUMBER": "Veuillez entrer votre numéro de carte.",
  "MANDATORY_EXPIRY_MONTH": "Veuillez entrer un mois d'expiration.",
  "MANDATORY_EXPIRY_YEAR": "Veuillez entrer une année d'expiration.",
  "VALID_CARD_NUMBER": "Veuillez entrer un numéro de carte valide de seize chiffres.",
  "LABEL_CONTINUE": "Continuer",
  "REVIEW_ALERT": "Vous pouvez vérifier cette commande avant qu'elle ne soit finalisée.",
  "MY_PAYMENT_OPTIONS": "Mes moyens de paiement",
  "BTN_SAVE": "Sauvegarder",
  "LABEL_RESULT": "Résultat",
  "IP_ADDRESS": "Adresse IP",
  "WRITE_MESSAGE_PLACEHOLDER": "Que voulez-vous nous dire?",
  "SHOW_PWD_TOOLTIP": "Afficher le mot de passe",
  "HIDE_PWD_TOOLTIP": "Masquer le mot de passe",
  "DATA_EXPORT_HINT": "(Votre export de données s'ouvrira dans une nouvelle fenêtre de navigateur.)",
  "LABEL_SOLD_OUT": "Épuisé",
  "LABEL_ONLY_QUANTITY_LEFT": "Seulement {{quantity}} restant",
  "THANKS_FOR_PURCHASE": "Merci pour votre achat !",
  "PURCHASE_COMMENT_PREFIX": "Votre commande a été passée et est en cours de traitement. Vous pouvez vérifier les mises à jour de statut sur notre",
  "PURCHASE_COMMENT_SUFFIX": "page.",
  "BONUS_POINTS_COUNT": "Vous avez gagné {{bonus}} Points Bonus pour cette commande!",
  "ESTIMATED_TIME_OF_DELIVERY": "Votre commande sera livrée dans {{numberdays}} jours.",
  "PRINT_ORDER_CONFIRMATION": "Imprimer la confirmation de commande",
  "DIGITAL_WALLET": "Portefeuille numérique",
  "LABEL_ADD_MONEY": "Ajouter de l'argent",
  "LABEL_WALLET_BALANCE": "Solde du portefeuille",
  "MANDATORY_AMOUNT": "Veuillez saisir un montant",
  "LABEL_AMOUNT": "Montant",
  "AMOUNT_LIMIT": "Vous pouvez ajouter un minimum de 10¤ et seulement jusqu'à 1000¤.",
  "LABEL_CHOOSE_A_DELIVERY_SPEED": "Choisissez une vitesse de livraison",
  "CARD_ENDING_IN": "Carte se terminant dans",
  "CARD_HOLDER": "Titulaire de carte",
  "PAYMENT_METHOD": "Mode de paiement",
  "PHONE_NUMBER": "Numéro de téléphone",
  "LABEL_ORDER_HISTORY": "Historique de commande",
  "LABEL_IN_TRANSIT": "En cours de livraison",
  "LABEL_DELIVERED": "Livré",
  "LABEL_TRACK_ORDER": "Suivi de commande",
  "NO_ORDERS_PLACED": "Vous n'avez pas encore passé de commande.",
  "LABEL_MARK_AS_DELIVERED": "Marquer comme livré",
  "LABEL_MARK_AS_TRANSIT": "Marquer comme en cours de livraison",
  "LABEL_PHOTO_WALL": "Mur photo",
  "LABEL_SHARE_A_MEMORY": "Partager un souvenir",
  "MANDATORY_CAPTION": "Veuillez entrer une légende",
  "LABEL_CAPTION": "Légende",
  "LABEL_PICK_IMAGE": "Choisir une image",
<<<<<<< HEAD
  "IMAGE_UPLOAD_SUCCESS": "Your image was successfully uploaded.",
=======
  "IMAGE_UPLOAD_SUCCESS": "Votre image a été transférée avec succès.",
>>>>>>> 72511820
  "EMPTY_MEMORY_LIST": "Aucun souvenir n'a encore été partagé.",
  "LABEL_DELUXE_MEMBERSHIP": "Adhésion Deluxe",
  "DESCRIPTION_DELUXE_MEMBERSHIP": "Profitez d'avantages incroyables en tant que client de luxe de {{appname}}. Découvrez ce qui est inclus dans votre adhésion.",
  "LABEL_BECOME_MEMBER": "Devenir membre",
  "LABEL_DEALS_OFFERS": "Deals et Offres",
  "DESCRIPTION_DEALS_OFFERS": "En tant que membre de luxe, vous avez accès à des offres exclusives et irrésistibles.",
  "LABEL_FREE_FAST_DELIVERY": "Livraison rapide gratuite",
  "DESCRIPTION_FREE_FAST_DELIVERY": "Obtenez la livraison rapide gratuite et illimitée pour tous les produits de la boutique.",
  "LABEL_UNLIMITED_PURCHASE": "Achat illimité",
  "DESCRIPTION_UNLIMITED_PURCHASE": "Profitez de l'achat sans restriction de vos produits préférés.",
  "LABEL_PAY_USING_WALLET": "Payer avec le portefeuille",
  "LABEL_PAY": "Payer",
  "LABEL_ADD": "Ajouter",
  "REVIEW_WALLET": "Vous serez redirigé vers votre portefeuille.",
<<<<<<< HEAD
  "ORDERS_AND_PAYMENT": "Orders & Payment",
  "ADDRESS_REMOVED": "Your address has been removed.",
  "ADDRESS_UPDATED": "The address at {{city}} has been successfully updated.",
  "ADDRESS_ADDED": "The address at {{city}} has been successfully added to your addresses.",
  "PASSWORD_SUCCESSFULLY_CHANGED": "Your password was successfully changed.",
  "CUSTOMER_SUPPORT_COMPLAINT_REPLY": "Customer support will get in touch with you soon! Your complaint reference is #{{ref}}",
  "FEEDBACK_FIVE_STAR_THANK_YOU": "Thank you so much for your amazing 5-star feedback!",
  "FEEDBACK_THANK_YOU": "Thank you for your feedback.",
  "CREDIT_CARD_SAVED": "Your card ending with {{cardnumber}} has been saved for your convenience.",
  "CONFIRM_REVIEW_SAVED": "You review has been saved.",
  "CONFIRM_CHANGES_SAVED": "Your changes have been saved.",
  "CONFIRM_RECYCLING_BOX": "Thank you for using our eco-friendly recycling self-service. We will send you a pomace recycling box asap.",
  "CONFIRM_RECYCLING_PICKUP": "Thank you for using our convenient recycling service. We will pick up your pomace on {{pickupdate}}.",
  "CHALLENGE_UNAVAILABLE": "This challenge is unavailable in a {{env}} environment!",
  "CLICK_FOR_MORE_HINTS": "Click for more hints.",
  "CLICK_TO_OPEN_HINTS": "Click to open hints.",
  "BONUS_POINTS_EARNED": "Bonus Points Earned: {{bonus}}",
  "BONUS_FOR_FUTURE_PURCHASES": "The bonus points from this order will be <em>added 1:1 to your wallet ¤-fund</em> for future purchases!",
  "ENTER_COUPON_CODE": "Please enter your coupon code",
  "COUPON_CODE_HINT": "Coupon code must be 10 characters long.",
  "CHARGED_WALLET": "Wallet successfully charged."
=======
  "ORDERS_AND_PAYMENT": "Commandes et paiement",
  "ADDRESS_REMOVED": "Votre adresse a été supprimée.",
  "ADDRESS_UPDATED": "L'adresse de {{city}} a été mise à jour avec succès.",
  "ADDRESS_ADDED": "L'adresse de {{city}} a été ajoutée avec succès à vos adresses.",
  "PASSWORD_SUCCESSFULLY_CHANGED": "Votre mot de passe a été modifié avec succès.",
  "CUSTOMER_SUPPORT_COMPLAINT_REPLY": "Le service client vous contactera bientôt ! Votre référence de plainte est #{{ref}}",
  "FEEDBACK_FIVE_STAR_THANK_YOU": "Merci beaucoup pour votre incroyable avis à 5 étoiles !",
  "FEEDBACK_THANK_YOU": "Merci pour votre évaluation.",
  "CREDIT_CARD_SAVED": "Votre carte se terminant par {{cardnumber}} a été enregistrée pour votre commodité.",
  "CONFIRM_REVIEW_SAVED": "Votre avis a été enregistré.",
  "CONFIRM_CHANGES_SAVED": "Vos modifications ont été enregistrées.",
  "CONFIRM_RECYCLING_BOX": "Nous vous remercions d’utiliser notre self-service de recyclage écologique et nous vous enverrons une boîte de recyclage au plus vite.",
  "CONFIRM_RECYCLING_PICKUP": "Merci d'utiliser notre service pratique de recyclage. Nous ramasserons votre marc de fruit le {{pickupdate}}.",
  "CHALLENGE_UNAVAILABLE": "Ce défi n'est pas disponible dans un environnement {{env}}!",
  "CLICK_FOR_MORE_HINTS": "Cliquez pour plus d'indices.",
  "CLICK_TO_OPEN_HINTS": "Cliquez pour ouvrir les indices.",
  "BONUS_POINTS_EARNED": "Points Bonus gagnés : {{bonus}}",
  "BONUS_FOR_FUTURE_PURCHASES": "Les points bonus de cette commande seront <em>ajoutés 1:1 à votre portefeuille ¤-fund</em> pour de futurs achats !",
  "ENTER_COUPON_CODE": "Veuillez entrer votre code de coupon",
  "COUPON_CODE_HINT": "Le code promo doit comporter 10 caractères.",
  "CHARGED_WALLET": "Portefeuille chargé avec succès.",
  "BTN_SHOW_ONLY_TUTORIALS": "Show tutorials only",
  "INFO_FULL_CHALLENGE_MODE": "Complete the remaining tutorial challenges to unveil all {{num}} challenges and unlock the advanced Score Board filters!",
  "INFO_NEXT_TUTORIAL_TIER": "Complete the {{tier}} tutorial challenges to unveil the next difficulty tier!",
  "SHOW_COMMENT": "Show Comment"
>>>>>>> 72511820
}<|MERGE_RESOLUTION|>--- conflicted
+++ resolved
@@ -18,11 +18,7 @@
   "BTN_GOOGLE_LOGIN": "Se connecter avec Google",
   "REMEMBER_ME": "Se souvenir de moi",
   "NO_CUSTOMER": "Pas encore client ?",
-<<<<<<< HEAD
-  "ALREADY_A_CUSTOMER": "Already a customer?",
-=======
   "ALREADY_A_CUSTOMER": "Déjà client ?",
->>>>>>> 72511820
   "TITLE_REGISTRATION": "Inscription",
   "INVALID_EMAIL": "L'adresse mail n'est pas valide.",
   "SECURITY_ANSWER": "Réponse",
@@ -84,11 +80,7 @@
   "THANKS_FOR_SUPPORT": "Merci de supporter {{juiceshop}} !",
   "THANKS_FOR_SUPPORT_CUSTOMIZED": "Merci de soutenir le projet open source derrière {{appname}} !",
   "LABEL_PAYMENT": "Paiement",
-<<<<<<< HEAD
-  "LABEL_DONATIONS": "Donations",
-=======
   "LABEL_DONATIONS": "Dons",
->>>>>>> 72511820
   "LABEL_MERCHANDISE": "Marchandise",
   "OFFICIAL_MERCHANDISE_STORES": "Boutique officielle de {{juiceshop}} ! Vêtements, mugs et autocollants !",
   "OFFICIAL_MERCHANDISE_STORES_CUSTOMIZED": "Boutiques officielles de vêtements, mugs et autocollants du projet open source derrière {{appname}} !",
@@ -119,11 +111,7 @@
   "STATUS_SOLVED": "résolu",
   "STATUS_UNAVAILABLE": "indisponible",
   "CALL_FOR_CONTRIBUTIONS": "Une idée de challenge ? Vous avez trouvé une faille non répertorié ? Faites le nous savoir via le chat de communauté <a href='http://gitter.im/bkimminich/juice-shop'><i class='fab fa-gitter'></i>Gitter.im</a> ou en ouvrant une issue <a href='https://github.com/bkimminich/juice-shop/issues'><i class='fab fa-github'></i>GitHub</a> !",
-<<<<<<< HEAD
-  "CALL_FOR_FEEDBACK": "Please help us to make {{appname}} even better for you by answering our <a href='{{questionnaire}}'><i class='fas fa-poll-h'></i>user questionaire</a>!",
-=======
   "CALL_FOR_FEEDBACK": "Aidez-nous à rendre {{appname}} encore meilleur pour vous en répondant à notre  <a href='{{questionnaire}}'><i class='fas fa-poll-h'>questionnaire utilisateur</i></a>!",
->>>>>>> 72511820
   "CHALLENGE_SOLVED": "Vous avez résolu avec succès un challenge : {{challenge}}",
   "INVALID_CONTINUE_CODE": "Code invalide.",
   "CONFIRM_LOGGED_IN_VIA_OAUTH2": "Vous avez été connecté via OAuth 2.0.",
@@ -199,13 +187,8 @@
   "COMPANY": "Entreprise",
   "ADD_BASKET": "Ajouter au panier",
   "BTN_SHOW_ALL": "Tout afficher",
-<<<<<<< HEAD
-  "BTN_SHOW_UNAVAILABLE": "Show unavailable",
-  "INFO_DISABLED_CHALLENGES": "{{num}} challenges are unavailable on {{env}} due to <a href='https://pwning.owasp-juice.shop/part1/challenges.html#potentially-dangerous-challenges'>security concerns</a>!",
-=======
   "BTN_SHOW_UNAVAILABLE": "Afficher indisponible",
   "INFO_DISABLED_CHALLENGES": "{{num}} challenges are unavailable on {{env}} due to <a href='https://pwning.owasp-juice.shop/part1/challenges.html#potentially-dangerous-challenges'>security concerns</a> or technical incompatibility!",
->>>>>>> 72511820
   "BTN_HIDE_ALL": "Tout cacher",
   "TYPE_THESE_LETTERS": "Tapez ces {{length}} lettres",
   "BTN_REQUEST": "Demander",
@@ -241,11 +224,7 @@
   "LABEL_STATE": "Région",
   "STATE_PLACEHOLDER": "Veuillez fournir une région.",
   "LABEL_GO_BACK": "Retour",
-<<<<<<< HEAD
-  "LABEL_BACK": "Back",
-=======
   "LABEL_BACK": "Précédent",
->>>>>>> 72511820
   "TITLE_SELECT_ADDRESS": "Sélectionner une adresse",
   "USE_THIS_ADDRESS": "Utiliser cette adresse",
   "BTN_DELETE": "Supprimer",
@@ -263,11 +242,7 @@
   "CONFIRM_ERASURE_REQUEST": "Désolé de vous voir quitter ! Votre demande d'effacement sera traitée sous peu.",
   "INFO_HACKING_INSTRUCTOR": "Commencez un tutoriel interactif de hacking pour ce défi.",
   "SCORE_BOARD_HACKING_INSTRUCTOR": "Lancez un tutoriel pour vous aider à démarrer le piratage du Juice Shop.",
-<<<<<<< HEAD
-  "BTN_GETTING_STARTED": "Help getting started",
-=======
   "BTN_GETTING_STARTED": "Aide pour commencer",
->>>>>>> 72511820
   "BTN_DISMISS": "Ignorer",
   "SIDENAV_HINT": "Ouvrir le menu latéral",
   "LANGUAGE_SEL_HINT": "Choisir la langue",
@@ -333,11 +308,7 @@
   "MANDATORY_CAPTION": "Veuillez entrer une légende",
   "LABEL_CAPTION": "Légende",
   "LABEL_PICK_IMAGE": "Choisir une image",
-<<<<<<< HEAD
-  "IMAGE_UPLOAD_SUCCESS": "Your image was successfully uploaded.",
-=======
   "IMAGE_UPLOAD_SUCCESS": "Votre image a été transférée avec succès.",
->>>>>>> 72511820
   "EMPTY_MEMORY_LIST": "Aucun souvenir n'a encore été partagé.",
   "LABEL_DELUXE_MEMBERSHIP": "Adhésion Deluxe",
   "DESCRIPTION_DELUXE_MEMBERSHIP": "Profitez d'avantages incroyables en tant que client de luxe de {{appname}}. Découvrez ce qui est inclus dans votre adhésion.",
@@ -352,29 +323,6 @@
   "LABEL_PAY": "Payer",
   "LABEL_ADD": "Ajouter",
   "REVIEW_WALLET": "Vous serez redirigé vers votre portefeuille.",
-<<<<<<< HEAD
-  "ORDERS_AND_PAYMENT": "Orders & Payment",
-  "ADDRESS_REMOVED": "Your address has been removed.",
-  "ADDRESS_UPDATED": "The address at {{city}} has been successfully updated.",
-  "ADDRESS_ADDED": "The address at {{city}} has been successfully added to your addresses.",
-  "PASSWORD_SUCCESSFULLY_CHANGED": "Your password was successfully changed.",
-  "CUSTOMER_SUPPORT_COMPLAINT_REPLY": "Customer support will get in touch with you soon! Your complaint reference is #{{ref}}",
-  "FEEDBACK_FIVE_STAR_THANK_YOU": "Thank you so much for your amazing 5-star feedback!",
-  "FEEDBACK_THANK_YOU": "Thank you for your feedback.",
-  "CREDIT_CARD_SAVED": "Your card ending with {{cardnumber}} has been saved for your convenience.",
-  "CONFIRM_REVIEW_SAVED": "You review has been saved.",
-  "CONFIRM_CHANGES_SAVED": "Your changes have been saved.",
-  "CONFIRM_RECYCLING_BOX": "Thank you for using our eco-friendly recycling self-service. We will send you a pomace recycling box asap.",
-  "CONFIRM_RECYCLING_PICKUP": "Thank you for using our convenient recycling service. We will pick up your pomace on {{pickupdate}}.",
-  "CHALLENGE_UNAVAILABLE": "This challenge is unavailable in a {{env}} environment!",
-  "CLICK_FOR_MORE_HINTS": "Click for more hints.",
-  "CLICK_TO_OPEN_HINTS": "Click to open hints.",
-  "BONUS_POINTS_EARNED": "Bonus Points Earned: {{bonus}}",
-  "BONUS_FOR_FUTURE_PURCHASES": "The bonus points from this order will be <em>added 1:1 to your wallet ¤-fund</em> for future purchases!",
-  "ENTER_COUPON_CODE": "Please enter your coupon code",
-  "COUPON_CODE_HINT": "Coupon code must be 10 characters long.",
-  "CHARGED_WALLET": "Wallet successfully charged."
-=======
   "ORDERS_AND_PAYMENT": "Commandes et paiement",
   "ADDRESS_REMOVED": "Votre adresse a été supprimée.",
   "ADDRESS_UPDATED": "L'adresse de {{city}} a été mise à jour avec succès.",
@@ -400,5 +348,4 @@
   "INFO_FULL_CHALLENGE_MODE": "Complete the remaining tutorial challenges to unveil all {{num}} challenges and unlock the advanced Score Board filters!",
   "INFO_NEXT_TUTORIAL_TIER": "Complete the {{tier}} tutorial challenges to unveil the next difficulty tier!",
   "SHOW_COMMENT": "Show Comment"
->>>>>>> 72511820
 }