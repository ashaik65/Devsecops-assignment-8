{
  "LANGUAGE": "中文",
  "NAV_SEARCH": "搜索",
  "SEARCH_PLACEHOLDER": "搜索...",
  "NAV_COMPLAIN": "投诉",
  "TITLE_LOGIN": "登录",
  "MANDATORY_EMAIL": "请提供一个电子邮件地址",
  "MANDATORY_PASSWORD": "请提供密码",
  "LABEL_EMAIL": "电子邮箱",
  "LABEL_PASSWORD": "密码",
  "BTN_LOGIN": "登录",
  "BTN_GOOGLE_LOGIN": "使用谷歌登录",
  "REMEMBER_ME": "记住用户",
  "NO_CUSTOMER": "还不是消费者？",
  "TITLE_REGISTRATION": "新用户注册",
  "INVALID_EMAIL": "电子邮件地址无效",
  "SECURITY_ANSWER": "Answer",
  "MANDATORY_PASSWORD_REPEAT": "请再次输入你的密码。",
  "INVALID_PASSWORD_LENGTH": "密码至少{{length}} 个字符",
  "LABEL_PASSWORD_REPEAT": "重复输入密码",
  "PASSWORDS_NOT_MATCHING": "密码不匹配",
  "BTN_REGISTER": "注册",
  "CONFIRM_REGISTER": "Registration completed successfully. You can now log in.",
  "TITLE_LOGOUT": "登出",
  "CONFIRM_LOGGED_OUT": "你已成功退出登录。",
  "TITLE_CONTACT": "Contact",
  "MANDATORY_COMMENT": "请留下评论",
  "INVALID_COMMENT_LENGTH": "评论长度必须 {{length}} 个字符。",
  "MANDATORY_RATING": "请提供评分",
  "MANDATORY_CAPTCHA": "请输入验证码结果。",
  "LABEL_AUTHOR": "作者",
  "LABEL_COMMENT": "评论",
  "LABEL_RATING": "评分",
<<<<<<< HEAD
  "LABEL_WHAT_IS": "What is",
=======
  "LABEL_WHAT_IS": "什么是",
>>>>>>> a494dd78
  "BTN_SUBMIT": "提交",
  "TITLE_ABOUT": "关于我们",
  "SECTION_CORPORATE_HISTORY": "公司的历史和政策",
  "SECTION_CUSTOMER_FEEDBACK": "客户反馈",
  "SECTION_SOCIAL_MEDIA": "在社交媒体上关注我们",
  "LINK_TERMS_OF_USE": "如果你在厕所闷得慌，就看看我们无聊的使用条款。",
  "TITLE_ADMINISTRATION": "行政管理",
  "SECTION_USER": "注册的用户",
  "LABEL_USER": "用户",
  "LABEL_CREATED_AT": "创建于",
  "LABEL_UPDATED_AT": "更新于",
  "BTN_CLOSE": "关闭",
  "TITLE_SEARCH_RESULTS": "查找结果",
  "TITLE_ALL_PRODUCTS": "全部商品",
  "BASKET_ADD_SAME_PRODUCT": "添加另一个 {{product}} 到购物篮里。",
  "BASKET_ADD_PRODUCT": "成功添加 {{product}} 到购物篮里。",
  "LABEL_PRODUCT": "商品",
  "LABEL_PRODUCT_ORDERED": "已订购产品",
  "LABEL_EXPECTED_DELIVERY": "预期交付时间",
  "LABEL_DAYS": "天",
  "LABEL_NAME": "名称",
  "LABEL_DESCRIPTION": "描述",
  "LABEL_PRICE": "价格",
  "LABEL_BONUS": "奖励",
  "LABEL_IMAGE": "图片",
  "TITLE_BASKET": "您的购物篮",
  "LABEL_QUANTITY": "数量",
  "LABEL_TOTAL_PRICE": "总价格",
  "CHECKOUT_FOR_BONUS_POINTS": "您将从中获得 {{bonus}} 分的奖励！",
  "BTN_CHECKOUT": "结帐",
  "BTN_CREDIT_CARD": "信用卡",
  "INVALID_COUPON_LENGTH": "优惠券代码必须是 {{length}} 个字符长",
  "LABEL_COUPON": "优惠券",
  "FOLLOW_FOR_MONTHLY_COUPONS": "需要一个优惠券代码吗？关注我们的 <a href='{{twitter}}' target='_blank'>Twitter</a> 或 <a href='{{facebook}}' target='_blank'>Facebook</a> 获取每月优惠券和其他垃圾邮件！",
  "BTN_REDEEM": "兑换",
  "THANKS_FOR_SUPPORT": "感谢您对 {{juiceshop}} 的支持！",
  "THANKS_FOR_SUPPORT_CUSTOMIZED": "感谢您对 {{appname}} 背后开源项目的支持！",
  "LABEL_PAYMENT": "支付",
  "LABEL_MERCHANDISE": "商品",
  "OFFICIAL_MERCHANDISE_STORES": "官方店 {{juiceshop}} 服装、 杯子、 贴纸 ！",
  "OFFICIAL_MERCHANDISE_STORES_CUSTOMIZED": "{{appname}} 背后开源项目的服装、 杯子、 贴纸 官方商店！",
  "DISCOUNT_APPLIED": "在结帐时，将应用您的 {{discount}}%的折扣",
  "TITLE_CHANGE_PASSWORD": "更改密码",
  "MANDATORY_CURRENT_PASSWORD": "请输入您目前的密码",
  "MANDATORY_NEW_PASSWORD": "请提供一个新密码",
  "LABEL_CURRENT_PASSWORD": "当前密码",
  "LABEL_NEW_PASSWORD": "新密码",
  "LABEL_REPEAT_NEW_PASSWORD": "重新输入新密码",
  "BTN_CHANGE": "更改",
  "LABEL_CAPTCHA": "验证码",
  "ENTER_CAPTCHA": "输入验证码",
  "CAPTCHA_NOT_LOADED_ERROR": "啊哦，验证码无法加载，请重试！",
  "TITLE_COMPLAIN": "投诉",
  "MANDATORY_MESSAGE": "请提供内容",
  "INVALID_MESSAGE_LENGTH": "内容长度必须 {{length}} 个字符。",
  "INVALID_FILE_SIZE": "文件太大。允许的最大 {{size}}。",
  "INVALID_FILE_TYPE": "禁止的文件类型。只有 {{type}} 允许。",
  "LABEL_CUSTOMER": "客户",
  "LABEL_MESSAGE": "消息",
  "LABEL_INVOICE": "发票",
  "TITLE_SCORE_BOARD": "计分板",
  "LABEL_DIFFICULTY": "难度系数",
  "LABEL_CATEGORY": "分类",
  "LABEL_CHALLENGES": "挑战",
  "LABEL_STATUS": "状态",
  "STATUS_UNSOLVED": "未解决",
  "STATUS_SOLVED": "已解决",
  "STATUS_UNAVAILABLE": "不可用",
  "CALL_FOR_CONTRIBUTIONS": "对挑战有新主意吗？发现一个没跟进的漏洞？让我们知道通过 <a href='http://gitter.im/bkimminich/juice-shop'><i class='fab fa-gitter'></i>Gitter.im</a> 社区聊天或通过新建一个 <a href='https://github.com/bkimminich/juice-shop/issues'><i class='fab fa-github'></i>GitHub</a> 的帖子 ！",
  "CHALLENGE_SOLVED": "你成功地解决了一项挑战︰ {{challenge}}",
  "INVALID_CONTINUE_CODE": "无效继续代码。",
  "CONFIRM_LOGGED_IN_VIA_OAUTH2": "通过 OAuth 2.0 提供程序，您已登录。",
  "HOME_LINK_MESSAGE": "如果没有自动重定向，请点击这里︰ {{home}}",
  "TITLE_BITCOIN_ADDRESS": "比特币地址",
  "TITLE_DASH_ADDRESS": "达世币地址",
  "TITLE_ETHER_ADDRESS": "以太币地址",
  "NOTIFICATION_RESEND_INSTRUCTIONS": "点击再次显示含有该挑战答案的代码提示",
  "COPY_TO_CLIPBOARD": "复制到剪贴板",
  "COPY_SUCCESS": "已复制！",
  "NAV_RECYCLE": "回收",
  "TITLE_RECYCLE": "申请回收箱",
  "LABEL_REQUESTOR": "申请者",
  "LABEL_RECYCLE_QUANTITY": "数量",
  "LABEL_DELIVERY_ADDRESS": "递送地址",
  "LABEL_PICKUP_ADDRESS": "取件地址",
  "INVALID_ADDRESS_LENGTH": "地址长度必须是 {{length}} 个字符",
  "INVALID_QUANTITY": "数量必须在 {{range}} 之间",
  "MANDATORY_ADDRESS": "请提供地址",
  "MANDATORY_QUANTITY": "请提供数量",
  "IN_LITERS_PLACEHOLDER": "...升",
  "REQUEST_PICKUP": "请来上述地址收取，而不是寄送回收箱",
  "LABEL_PICKUP_DATE": "收取日期",
  "SECTION_RECYCLING": "回收中的请求",
  "LABEL_ADDRESS": "地址",
  "SECTION_PRESS_JUICE_RESPONSIBLY": "你拥抱树木，我们节省资金，双赢！",
  "LABEL_SECURITY_QUESTION": "安全问题",
  "CANNOT_BE_CHANGED_LATER": "以后将无法修改！",
  "MANDATORY_SECURITY_QUESTION": "请选择一个安全问题",
  "MANDATORY_SECURITY_ANSWER": "请为你的安全问题提供答案",
  "FORGOT_PASSWORD": "忘记密码？",
  "TITLE_FORGOT_PASSWORD": "忘记密码",
  "NOTIFICATION_SERVER_STARTED": "服务器已重启",
  "AUTO_RESTORED_PROGRESS": "之前的骇入进度已被自动还原",
  "AUTO_RESTORE_PROGRESS_FAILED": "还原之前的骇入进度失败：{{error}}",
  "RESET_HACKING_PROGRESS": "删除cookie以清除骇入进度",
  "RESTART_REQUIRED": "你必须通过手动重启应用来重新开始！",
  "LABEL_EDIT_REVIEW": "编辑评论",
  "LABEL_REVIEW": "评论",
  "LABEL_REVIEWS": "评论",
  "LABEL_ADD_REVIEW_FOR_PRODUCT": "为该商品添加一条评论",
  "LABEL_NO_REVIEWS": "没有评论",
  "TITLE_TOKENSALE": "代币销售",
  "SECTION_ICO": "<strong><i class='fab fa-bitcoin'></i> {{juicycoin}}</strong> 的代币首次发行",
  "ICO_FAQ": "关于我们代币首次发行的常见问题",
  "SECTION_WHITEPAPER": "白皮书",
  "WHITEPAPER_REFERENCES": "我们会参考现有的优秀白皮书，而不是一味的重塑山寨币！",
  "SECTION_SALES_PITCH": "让人信服的ICO（首次代币发行）营销手段",
  "GIVE_US_ALL_YOUR_MONEY": "把你所有的钱交给我们。",
  "ICO_FAQ_QUESTION": "我真的能靠<strong><i class='fab fa-bitcoin'></i>{{juicycoin}}</strong>发家致富吗？",
  "ICO_FAQ_ANSWER": "当然可以！我们绝不会对您撒谎！",
  "TITLE_TRACK_ORDERS": "跟踪订单",
  "LABEL_ORDER_ID": "订单编号",
  "BTN_TRACK": "追踪",
  "LAST_LOGIN_IP": "最后登录IP",
  "BTN_EDIT": "编辑",
  "INVALID_DATE": "请提供有效的数据",
  "SECURITY_ANSWER_PLACEHOLDER": "安全问题的答案",
  "MANDATORY_ORDER_ID": "请提供订单号",
  "BTN_SHOW_SOLVED": "显示已解决的问题",
  "TITLE_TWO_FACTOR_AUTH_ENTER": "输入两步验证应用中的6位验证码",
  "LABEL_TWO_FACTOR_AUTH_TOKEN": "两步验证码",
  "CONFIRM_2FA_SETUP": "两步验证设置成功。",
  "CONFIRM_2FA_DISABLE": "两步验证已被停用。",
  "INVALID_TWO_FACTOR_AUTH_TOKEN": "该验证码似乎是无效的",
  "UNAUTHORIZED_PAGE_ACCESS_ERROR": "您无权访问此页。",
  "TITLE_PRIVACY_POLICY": "隐私策略",
  "TITLE_TWO_FACTOR_AUTHENTICATION": "两步验证",
  "TITLE_REQUEST_DATA_EXPORT": "请求导出数据",
  "PRIVACY_AND_SECURITY": "隐私与安全",
  "MENU": "菜单",
  "LABEL_OR": "或",
  "COMPANY": "公司",
  "ADD_BASKET": "添加到购物车",
  "BTN_SHOW_ALL": "显示全部",
  "BTN_HIDE_ALL": "隐藏全部",
  "TYPE_THESE_LETTERS": "Type these {{length}} letters",
  "BTN_REQUEST": "Request",
  "EXPORT_LABEL": "Export Format",
  "ACCOUNT": "Account",
  "TITLE_TWO_FACTOR_AUTH_CONFIG": "2FA Configuration",
  "LABEL_CONFIRM_CURRENT_PASSWORD": "Confirm your current password",
  "LABEL_INITIAL_2FA_TOKEN": "Initial token from your authenticator",
  "INITIAL_CODE": "Initial Code",
  "2FA_ENTER_CODE_PLACEHOLDER": "Please enter your 2FA Code",
  "INITIAL_CODE_PLACEHOLDER": "Please enter your initial code",
  "2FA_AUTH_SETUP_INSTRUCTIONS": "Secure your account with an additional factor. Scan the QR code into an authenticator app supporting TOTP (e.g. Google Authenticator) to get started.",
  "2FA_SETUP_ERROR": "Failed to change 2FA setup. Check if you entered your password (and token) correctly.",
  "2FA_SUCCESSFUL_SETUP": "You have enabled 2FA for your account. Thank you for taking the time to keep your juices safe!",
  "REMOVE_TWO_FACTOR_AUTH": "Remove 2FA from your account",
  "BTN_REMOVE": "Remove",
  "MANDATORY_REVIEW": "Please provide a review text.",
  "WRITE_REVIEW": "Write a review",
  "WRITE_REVIEW_PLACEHOLDER": "What did you like or dislike?",
  "EMPTY_REVIEW_LIST": "There is no review for this product yet.",
  "EMPTY_SEARCH_RESULT": "Try adjusting your search to find what you're looking for.",
  "NO_SEARCH_RESULT": "No results found",
  "DATA_SUBJECT_TITLE": "Request Data Erasure",
  "GDPR_HEADING": "Data Erasure Request (Art. 17 GDPR)",
  "GDPR_MESSAGE": "We take data security, customer privacy, and legal compliance very serious. In accordance with GDPR we allow you to request complete erasure of your account and any associated data.",
  "DELETE_DATA_LABEL": "Delete User Data",
  "CONFIRM_ERASURE_REQUEST": "Sorry to see you leave! Your erasure request will be processed shortly.",
  "INFO_HACKING_INSTRUCTOR": "Start an interactive hacking tutorial for this challenge.",
  "WELCOME_BANNER_TITLE": "Welcome to {{appname}}!",
  "BTN_DISMISS": "Dismiss",
  "WELCOME_BANNER_DESCRIPTION": "<p>Being a web application with a vast number of intended security vulnerabilities, the <strong>{{appname}}</strong> is supposed to be the opposite of a best practice or template application for web developers: It is an awareness, training, demonstration and exercise tool for security risks in modern web applications. The <strong>{{appname}}</strong> is an open-source project hosted by the non-profit <a href='https://owasp.org' target='_blank'>Open Web Application Security Project (OWASP)</a> and is developed and maintained by volunteers. Check out the link below for more information and documentation on the project.</p><h1><a href='http://owasp-juice.shop' target='_blank'>http://owasp-juice.shop</a></h1>",
  "SIDENAV_HINT": "Open side menu",
  "LANGUAGE_SEL_HINT": "Choose language",
  "BTN_SAVE": "Save",
  "LABEL_RESULT": "Result",
  "IP_ADDRESS": "IP Address:"
}<|MERGE_RESOLUTION|>--- conflicted
+++ resolved
@@ -31,11 +31,7 @@
   "LABEL_AUTHOR": "作者",
   "LABEL_COMMENT": "评论",
   "LABEL_RATING": "评分",
-<<<<<<< HEAD
-  "LABEL_WHAT_IS": "What is",
-=======
   "LABEL_WHAT_IS": "什么是",
->>>>>>> a494dd78
   "BTN_SUBMIT": "提交",
   "TITLE_ABOUT": "关于我们",
   "SECTION_CORPORATE_HISTORY": "公司的历史和政策",
