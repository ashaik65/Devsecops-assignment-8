--- conflicted
+++ resolved
@@ -16,11 +16,7 @@
     org.opencontainers.image.vendor="Open Web Application Security Project" \
     org.opencontainers.image.documentation="https://help.owasp-juice.shop" \
     org.opencontainers.image.licenses="MIT" \
-<<<<<<< HEAD
-    org.opencontainers.image.version="13.3.0-SNAPSHOT" \
-=======
     org.opencontainers.image.version="13.2.2" \
->>>>>>> 0b9b6f7b
     org.opencontainers.image.url="https://owasp-juice.shop" \
     org.opencontainers.image.source="https://github.com/juice-shop/juice-shop" \
     org.opencontainers.image.revision=$VCS_REF \
