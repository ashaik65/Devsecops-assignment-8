--- conflicted
+++ resolved
@@ -227,12 +227,9 @@
     loginAmyChallenge:
       name: Andorra
       code: AD
-<<<<<<< HEAD
-    usernameXssChallenge:
-      name: Turkmenistan
-      code: TM
-=======
     resetPasswordBjoernOwaspChallenge:
       name: Kazakhstan
       code: KZ
->>>>>>> aee120f5
+    usernameXssChallenge:
+      name: Turkmenistan
+      code: TM