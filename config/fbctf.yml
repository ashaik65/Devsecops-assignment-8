--- conflicted
+++ resolved
@@ -251,13 +251,9 @@
     twoFactorAuthUnsafeSecretStorageChallenge:
       name: Sweden
       code: SE
-<<<<<<< HEAD
-      
-=======
     privacyPolicyChallenge:
       name: Cameroon
       code: CM
     privacyPolicyProofChallenge:
       name: Namibia
-      code: NA
->>>>>>> d81a0e1f
+      code: NA