application:
  logo: JuiceShopCTF_Logo.png
  favicon: favicon_ctf.ico
  showChallengeHints: false
  showVersionNumber: false
  gitHubRibbon: false
ctf:
  showFlagsInNotifications: true
  showCountryDetailsInNotifications: both
  countryMapping:
    scoreBoardChallenge:
      name: Canada
      code: CA
    errorHandlingChallenge:
      name: Austria
      code: AT
    forgedReviewChallenge:
      name: Israel
      code: IL
    loginAdminChallenge:
      name: Russian Federation
      code: RU
    loginJimChallenge:
      name: Honduras
      code: HN
    loginBenderChallenge:
      name: Guatemala
      code: GT
    localXssChallenge:
      name: Germany
      code: DE
    reflectedXssChallenge:
      name: Uruguay
      code: UY
    persistedXssChallengeUser:
      name: Myanmar
      code: MM
    persistedXssChallengeFeedback:
      name: Costa Rica
      code: CR
    restfulXssChallenge:
      name: Paraguay
      code: PY
    unionSqlInjectionChallenge:
      name: Slovakia
      code: SK
    weakPasswordChallenge:
      name: Madagascar
      code: MG
    feedbackChallenge:
      name: Belize
      code: BZ
    forgedFeedbackChallenge:
      name: Korea (Democratic People's Republic of)
      code: KP
    redirectGratipayChallenge:
      name: Korea
      code: KR
    redirectChallenge:
      name: Belarus
      code: BY
    basketAccessChallenge:
      name: Bolivia
      code: BO
    negativeOrderChallenge:
      name: Switzerland
      code: CH
    directoryListingChallenge:
      name: Peru
      code: PE
    forgottenDevBackupChallenge:
      name: Ukraine
      code: UA
    forgottenBackupChallenge:
      name: United States of America
      code: US
    adminSectionChallenge:
      name: Turkey
      code: TR
    csrfChallenge:
      name: Suriname
      code: SR
    changeProductChallenge:
      name: Colombia
      code: CO
    knownVulnerableComponentChallenge:
      name: Poland
      code: PL
    weirdCryptoChallenge:
      name: Ecuador
      code: EC
    easterEggLevelOneChallenge:
      name: Sri Lanka
      code: LK
    easterEggLevelTwoChallenge:
      name: Eritrea
      code: ER
    forgedCouponChallenge:
      name: Panama
      code: PA
    christmasSpecialChallenge:
      name: Falkland Islands (Malvinas)
      code: FK
    uploadSizeChallenge:
      name: French Guiana
      code: GF
    uploadTypeChallenge:
      name: Saudi Arabia
      code: SA
    fileWriteChallenge:
      name: Iran
      code: IR
    extraLanguageChallenge:
      name: Australia
      code: AU
    captchaBypassChallenge:
      name: Côte d'Ivoire
      code: CI
    zeroStarsChallenge:
      name: Argentina
      code: AR
    continueCodeChallenge:
      name: Malaysia
      code: MY
    oauthUserPasswordChallenge:
      name: South Sudan
      code: SS
    loginCisoChallenge:
      name: Angola
      code: AO
    loginSupportChallenge:
      name: Croatia
      code: HR
    loginRapperChallenge:
      name: Albania
      code: AL
    premiumPaywallChallenge:
      name: Algeria
      code: DZ
    resetPasswordJimChallenge:
      name: Dominican Republic
      code: DO
    resetPasswordBenderChallenge:
      name: Moldova
      code: MD
    resetPasswordMortyChallenge:
      name: Czech Republic
      code: CZ
    resetPasswordBjoernChallenge:
      name: Georgia
      code: GE
    noSqlCommandChallenge:
      name: Trinidad and Tobago
      code: TT
    noSqlReviewsChallenge:
      name: United Arab Emirates
      code: AE
    noSqlOrdersChallenge:
      name: Estonia
      code: EE
    retrieveBlueprintChallenge:
      name: Venezuela
      code: VE
    typosquattingNpmChallenge:
      name: Nicaragua
      code: NI
    typosquattingAngularChallenge:
      name: Senegal
      code: SN
    jwtTier1Challenge:
      name: New Zealand
      code: NZ
    jwtTier2Challenge:
      name: Mongolia
      code: MN
    misplacedSignatureFileChallenge:
      name: Nepal
      code: NP
    deprecatedInterfaceChallenge:
      name: Morocco
      code: MA
    xxeFileDisclosureChallenge:
      name: Iraq
      code: IQ
    xxeDosChallenge:
      name: China
      code: CN
    rceChallenge:
      name: Brazil
      code: BR
    rceOccupyChallenge:
      name: India
      code: IN
    tokenSaleChallenge:
      name: United Kingdom
      code: GB
    securityPolicyChallenge:
      name: Spain
      code: ES
    hiddenImageChallenge:
      name: Lithuania
      code: LT
    supplyChainAttackChallenge:
      name: Togo
      code: TG
    timingAttackChallenge:
      name: Egypt
      code: EG
    basketManipulateChallenge:
      name: Bhutan
      code: BT
    emailLeakChallenge:
      name: Bahamas
      code: BH
    registerAdminChallenge:
      name: Jamaica
      code: JA
    httpHeaderXssChallenge:
      name: Puerto Rico
      code: PR
    sstiChallenge:
      name: Indonesia
      code: ID
    ssrfChallenge:
      name: Thailand
      code: TH
    loginAmyChallenge:
      name: Andorra
      code: AD
<<<<<<< HEAD
    usernameXssChallenge:
      name: Azerbaijan
      code: AZ
=======
    resetPasswordBjoernOwaspChallenge:
      name: Kazakhstan
      code: KZ
    accessLogDisclosureChallenge:
      name: Singapore
      code: SG
>>>>>>> 0b283baf
<|MERGE_RESOLUTION|>--- conflicted
+++ resolved
@@ -227,15 +227,12 @@
     loginAmyChallenge:
       name: Andorra
       code: AD
-<<<<<<< HEAD
     usernameXssChallenge:
       name: Azerbaijan
       code: AZ
-=======
     resetPasswordBjoernOwaspChallenge:
       name: Kazakhstan
       code: KZ
     accessLogDisclosureChallenge:
       name: Singapore
-      code: SG
->>>>>>> 0b283baf
+      code: SG