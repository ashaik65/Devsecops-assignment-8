--- conflicted
+++ resolved
@@ -242,19 +242,13 @@
     dlpPastebinDataLeakChallenge:
       name: Turkmenistan
       code: TK
-<<<<<<< HEAD
     jsonpChallenge:
       name: Armenia
       code: AM
-=======
->>>>>>> 8282341e
     recyclesMissingItemChallenge:
       name: Uganda
       code: UG
     twoFactorAuthUnsafeSecretStorage:
       name: Sweden
-<<<<<<< HEAD
       code: SE
-=======
-      code: SE
->>>>>>> 8282341e
+      