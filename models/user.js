--- conflicted
+++ resolved
@@ -17,10 +17,6 @@
       set (username) {
         if (!utils.disableOnContainerEnv()) {
           username = insecurity.sanitizeLegacy(username)
-<<<<<<< HEAD
-          utils.solveIf(challenges.usernameXssChallenge, () => { return utils.contains(username, '<script>alert(`xss`)</script>') })
-=======
->>>>>>> 72511820
         } else {
           username = insecurity.sanitizeSecure(username)
         }
