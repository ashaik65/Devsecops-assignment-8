<!doctype html>
<!--suppress CheckImageSize, HtmlUnknownAnchorTarget -->
<html lang="en">

	<head>
		<meta charset="utf-8">

		<title>OWASP Juice Shop - An intentionally insecure Javascript Web Application</title>

		<meta name="description" content="An intentionally insecure webapp suitable for pentesting and security awareness trainings written in pure Javascript">
		<meta name="author" content="Björn Kimminich">

		<meta name="apple-mobile-web-app-capable" content="yes" />
		<meta name="apple-mobile-web-app-status-bar-style" content="black-translucent" />

		<meta name="viewport" content="width=device-width, initial-scale=1.0, maximum-scale=1.0, user-scalable=no, minimal-ui">

		<link rel="stylesheet" href="css/reveal.css">
		<link rel="stylesheet" href="css/theme/black.css" id="theme">
		<link rel="stylesheet" href="css/custom.css">

		<!-- Code syntax highlighting -->
		<link rel="stylesheet" href="lib/css/zenburn.css">

		<!-- Printing and PDF exports -->
		<script>
			var link = document.createElement( 'link' );
			link.rel = 'stylesheet';
			link.type = 'text/css';
			link.href = window.location.search.match( /print-pdf/gi ) ? 'css/print/pdf.css' : 'css/print/paper.css';
			document.getElementsByTagName( 'head' )[0].appendChild( link );
		</script>

		<!--[if lt IE 9]>
		<script src="lib/js/html5shiv.js"></script>
		<![endif]-->
	</head>

	<body>

		<div class="reveal">

			<!-- Any section element inside of this container is displayed as a slide -->
			<div class="slides">
				<section>
					<h1>OWASP Juice Shop</h1>
					<p>
						<strike>An intentionally insecure Javascript Web Application</strike><br>
						The most trustworthy online shop out there <small>(<a href="https://twitter.com/dschadow/status/706781693504589824">@dschadow</a>)</small>
					</p>
					<img src="assets/JuiceShop_Logo.svg" width="200" style="background: none; border:none; box-shadow:none;"/>
					<p>
						<a href="https://www.owasp.org/index.php/OWASP_Juice_Shop_Project">https://www.owasp.org/index.php/OWASP_Juice_Shop_Project</a>
					</p>
					<p>
						<small>Presentation by <a href="http://kimminich.de">Björn Kimminich</a> / <a href="http://twitter.com/bkimminich">@bkimminich</a></small>
					</p>
				</section>

				<section>
					<h2>Why the name "Juice Shop"?!?</h2>
					<blockquote>
						Translating <a href="http://www.dict.cc/englisch-deutsch/dump.html">"dump"</a> or <a href="http://www.dict.cc/englisch-deutsch/useless+outfit.html">"useless outfit"</a> into German yields <a href="http://www.dict.cc/deutsch-englisch/Saftladen.html">"Saftladen"</a> which can be reverse-translated word by word into <a href="http://www.dict.cc/englisch-deutsch/juice.html">"juice</a>&nbsp;<a href="http://www.dict.cc/englisch-deutsch/shop.html">shop"</a>. Hence the project name.
					</blockquote>
					<blockquote>
						That the initials "JS" match with those of "Javascript" was purely coincidental!
					</blockquote>
				</section>

				<section>
					<h2>Why another broken webapp?!?</h2>
					<blockquote>
						OWASP Juice Shop is the first application written entirely in Javascript listed in the <a href="https://www.owasp.org/index.php/OWASP_Vulnerable_Web_Applications_Directory_Project">OWASP VWA Directory</a>.
						It also seems to be the first broken webapp that uses the currently popular architecture of an <a href="http://en.wikipedia.org/wiki/Single-page_application">SPA</a>/<a href="http://en.wikipedia.org/wiki/Rich_Internet_application">RIA</a> frontend with a <a href="http://en.wikipedia.org/wiki/Representational_state_transfer">RESTful</a> backend.
					</blockquote>
				</section>

				<section>
					<h2>Technology Stack</h2>
					<p>
						Javascript all the way from UI to REST API
					</p>
					<img src="assets/Architektur_JuiceShop.png"/>
				</section>

				<section>
					<h2>Test Pyramid</h2>
					<p>
						Maximizing <a href="https://saucelabs.com/u/juice-shop">Test Automation</a> &amp; <a href="https://codeclimate.com/github/bkimminich/juice-shop">Code Coverage</a>
					</p>
					<div class="fragment" data-fragment-index="3">
						<img src="assets/u3lWw.gif" height="100" style="background: none; border:none;"/>
					</div>
					<div class="fragment" data-fragment-index="2">
						<img src="assets/sauce-labs-logo.png" height="50" style="background: none; border:none; box-shadow:none;"/>
					</div>
					<div class="fragment" data-fragment-index="1">
						<img src="assets/protractor-logo-600.png" height="70" style="background: none; border:none; box-shadow:none;"/>
						<img src="assets/logo-frisby.png" height="70" style="background: none; border:none; box-shadow:none;"/>
					</div>
					<div>
						<img src="assets/karma.png" height="90" style="background: none; border:none; box-shadow:none;"/>
						<img src="assets/jasmine-horizontal.svg" height="90" style="background: none; border:none; box-shadow:none;"/>
						<img src="assets/stryker.png" height="90" style="background: none; border:none; box-shadow:none;"/>
					</div>
				</section>

				<section>
					<h2>Build Process</h2>
					<p>
						Automated <a href="https://travis-ci.org/bkimminich/juice-shop">Continuous Integration</a> &amp; <a href="https://juice-shop.herokuapp.com">Demo Deployment</a>
					</p>
					<img src="assets/travis-mascot-200px.png" height="100" style="background: none; border:none; box-shadow:none;"/>
					<img src="assets/appveyor_400x400.png" height="100" style="background: none; border:none; box-shadow:none;"/>
					<img src="assets/logotype-heroku.png" height="100" style="background: none; border:none; box-shadow:none;"/>
					<img src="assets/docker.png" height="100" style="background: none; border:none; box-shadow:none;"/>
					<br>
					<img src="assets/Bower-logo.svg.png" height="100" style="background: none; border:none; box-shadow:none;"/>
					<img src="assets/npm-logo.png" height="100" style="background: none; border:none; box-shadow:none;"/>
					<img src="assets/grunt-logo-no-wordmark.png" height="100" style="background: none; border:none; box-shadow:none;"/>
				</section>

				<section>
					<h2>Simple Installation</h2>
					<p>
						Works in <a href="https://github.com/bkimminich/juice-shop#deploy-on-heroku-free-0month-dyno">cloud</a>, <a href="https://github.com/bkimminich/juice-shop/releases/latest">local</a> and <a href="https://registry.hub.docker.com/u/bkimminich/juice-shop/">containerized</a> environment
					</p>
					<br>
					<img src="assets/logotype-heroku.png" height="100" style="background: none; border:none; box-shadow:none;"/>
					<img src="assets/nodejs_kze9of.png" height="100" style="background: none; border:none; box-shadow:none;"/>
					<img src="assets/docker.png" height="100" style="background: none; border:none; box-shadow:none;"/>
					<img src="assets/aws_transparent.png" height="100" style="background: none; border:none; box-shadow:none;"/>
				</section>

				<section data-background="assets/super_happy_land_by_iamhitomi.jpg">
					<div style="background-color: rgba(13, 13, 13, 0.6); padding: 10px;">
						<h2>Live Demo Environment</h2>
						<img src="assets/11216830_956072011118478_1055609081760490912_n.png" height="200" style="background: none; border:none; box-shadow:none;"/>
						<p>
							Unsuspectingly <a href="https://juice-shop.herokuapp.com" target="_blank">browse the Juice Shop</a> like Average Joe!
						</p>
					</div>
				</section>

				<section>
<<<<<<< HEAD
					<h2>More than 30 Challenges</h2>
=======
					<h2>31+ Challenges</h2>
>>>>>>> 289ea25b
					<p>
						Covering various vulnerabilities and serious design flaws
					</p>
					<img src="assets/vulnerabilities.png" height="300"/>
					<p>
						<small>OWASP Juice Shop covers all vulnerabilities from the latest <a href="https://www.owasp.org/index.php/Category:OWASP_Top_Ten_Project">OWASP Top 10</a> and more.</small>
					</p>
				</section>

				<section>

					<section>
						<h2>Challenge Difficulty</h2>
						<p>
							Contains low-hanging fruits &amp; hard-to-crack nuts
						</p>
						<img src="assets/wolfenstein_easy.jpg" height="250"/>
						<img src="assets/wolfenstein_medium.jpg" height="250"/>
						<img src="assets/wolfenstein_hard.jpg" height="250"/>
					</section>

					<section>
						<h3>Direct Route to Victory</h3>
						<p>
							For some challenges it actually works like this
						</p>
						<div id="blindAttack" style="background: rgba(255, 255, 255, 0.5)"></div>
					</section>

					<section>
						<h3>Information Gathering pays off</h3>
						<p>
							Most challenges are easier to solve after some research
						</p>
						<div id="oneEyedAttack" style="background: rgba(255, 255, 255, 0.5)"></div>
					</section>

					<section>
						<h3>Multi-stage Attack Challenges</h3>
						<p>
							The toughest challenges require multiple preparation steps
						</p>
						<div id="sophisticatedAttack" style="background: rgba(255, 255, 255, 0.5)"></div>
					</section>

				</section>

				<section>
					<h2>Score Board</h2>
					<p>
						Challenge progress is tracked on server-side
					</p>
					<img src="assets/scoreboard.png"/>
				</section>

				<section>

					<section>
						<h2>FAQ</h2>
						<p>
							If <a href="#/10">FAQ</a> &amp; <a href="https://github.com/bkimminich/juice-shop/blob/master/README.md">README</a> don't help, <a href="https://gitter.im/bkimminich/juice-shop">ask in the chat</a> or <a href="https://github.com/bkimminich/juice-shop/issues">open an issue</a>
						</p>
						<ul>
							<li><a href="#/10/1">Can I use my Pentesting toys?</a></li>
							<li><a href="#/10/2">Can I do a white box pentest?</a></li>
							<li><a href="#/10/3">Can I look at the server log?</a></li>
							<li><a href="#/10/4">Can I use the internet?</a></li>
							<li><a href="#/10/5">Installation does not work!</a></li>
							<li><a href="#/10/6">What if I crash the server?</a></li>
							<li><a href="#/10/7">I'm stuck with a challenge!</a></li>
							<li><a href="#/10/8">I found another vulnerability!</a></li>
							<li><a href="#/10/9">What other ways are there to contribute?</a></li>
							<li><a href="#/10/10">Is there a contribution reward?</a></li>
						</ul>
					</section>

					<section>
						<h3>Can I use my Pentesting toys?</h3>
						<p>
							Yes, definitely! Use whatever tools you like the most!
						</p>
						<img src="assets/Zed%20Attack%20Proxy.png" height="300" style="background: none; border:none; box-shadow:none;"/>
						<p>
							<small>Proxies like <a href="https://code.google.com/p/zaproxy/">ZAP</a> or <a href="http://portswigger.net/Burp/">Burp</a> can be useful, but most automated scanners won't help much.</small>
						</p>
					</section>

					<section>
						<h3>Can I do a white box pentest?</h3>
						<p>
							No! The code would spoiler all challenge solutions!
						</p>
						<img src="assets/intellij.png" height="300"/>
					</section>

					<section>
						<h3>Can I look at the server log?</h3>
						<p>
							No! The console would reveal several challenge solutions!
						</p>
						<img src="assets/console.png" height="300"/>
					</section>

					<section>
						<h3>Can I use the internet?</h3>
						<p>
							Yes! Feel free to look for ideas &amp; hints <strong>everywhere</strong> except the GitHub repository and the
							logs of the Travis-CI &amp; SauceLabs build jobs!
						</p>
						<img src="assets/internet-1181587_960_720.png" height="300"/>
					</section>

					<section>
						<h3>Installation does not work!</h3>
						<p>
							Please carefully follow the instructions in the <a href="https://github.com/bkimminich/juice-shop/blob/master/README.md">README</a>
						</p>
						<img src="assets/rtfm.jpg" height="300"/>
						<p>
							<small>If <a href="https://github.com/bkimminich/juice-shop/blob/master/README.md#setup">Setup</a> &amp; <a href="https://github.com/bkimminich/juice-shop/blob/master/README.md#troubleshooting">Troubleshooting</a> docs don't help, you should <a href="https://gitter.im/bkimminich/juice-shop">seek help in the community chat</a> or <a href="https://github.com/bkimminich/juice-shop/issues">open an issue</a>.</small>
						</p>
					</section>

					<section>
						<h3>What if I crash the server?</h3>
						<p>
							The application is cleanly reset on every startup
						</p>
						<img src="assets/help-153094_640.png" height="300" style="background: none; border:none; box-shadow:none;"/>
						<p>
							<small>Warning: This includes the challenge tracking and Score Board progress!</small>
						</p>
					</section>

					<section>
						<h3>I'm stuck with a challenge!</h3>
						<p>
							Feel free to ask for <em>hints</em> in <a href="https://gitter.im/bkimminich/juice-shop">the community chat</a>
						</p>
						<img src="assets/challenge_open.svg" height="300" style="background: none; border:none; box-shadow:none;"/>
						<p>
							<small>Please do not ask for <em>solutions</em>. You can find executable solutions for all challenges in the <a href="https://github.com/bkimminich/juice-shop/tree/master/test/e2e">end-to-end testsuite</a>. You can also <a href="https://www.youtube.com/watch?v=vdnmR9RVspg">watch the running e2e-suite on Youtube</a>.</small>
						</p>
					</section>

					<section>
						<h3>I found another vulnerability!</h3>
						<p>
							Please <a href="https://github.com/bkimminich/juice-shop/issues">report untracked vulnerabilities</a> by opening an issue
						</p>
						<img src="assets/challenge_missing.svg" height="300" style="background: none; border:none; box-shadow:none;"/>
						<p>
							<small>Of course you can also contribute directly by <a href="https://github.com/bkimminich/juice-shop/pulls">opening a pull request</a>. Just don't break any tests.</small>
						</p>
					</section>

					<section>
						<h3>What other ways are there to contribute?</h3>
						<p>
							Glad that you're asking! You can <a href="https://github.com/bkimminich/juice-shop/issues">help implementing new features or bugfixes</a>, especially those <a href="https://github.com/bkimminich/juice-shop/issues?q=is%3Aissue+is%3Aopen+label%3A%22help+wanted%22">tagged with <code>help wanted</code></a>. You can also <a href="https://crowdin.com/project/owasp-juice-shop/invite">help translating the application</a> into other languages!
						</p>
						<img src="assets/huboard.png" height="300" style="background: none; border:none; box-shadow:none;"/>
						<img src="assets/crowdin.png" height="300" style="background: none; border:none; box-shadow:none;"/>
						<p>
							<small>Please read the <a href="https://github.com/bkimminich/juice-shop/blob/master/CONTRIBUTING.md">Contribution Guide</a> for submitting a Pull Request!</small>
						</p>
					</section>

					<section>
						<h3>Is there a contribution reward?</h3>
						<p>
							For your first accepted pull request you will receive some <a href="https://www.stickermule.com/user/1070702817/stickers">official Juice Shop stickers</a> and a pin-back button for free!
						</p>
						<a href="https://www.stickermule.com/marketplace/9680-juice-shop-7-6cm-die-cut"><img src="assets/juice-shop-logo.png" height="200" style="background: none; border:none; box-shadow:none;"/></a>
						<a href="https://www.stickermule.com/marketplace/10070-juice-shop-7-5cm-black"><img src="assets/juice-shop-circle-black.png" height="200" style="background: none; border:none; box-shadow:none;"/></a>
						<a href="https://www.stickermule.com/marketplace/10079-juice-shop-5cm-white"><img src="assets/juice-shop-5cm-white.png" height="200" style="background: none; border:none; box-shadow:none;"/></a>
						<a href="https://www.stickermule.com/de/marketplace/15087-juice-shop-7-5cm-transparent"><img src="assets/juice-shop-7-5cm-transparent.png" height="200" style="background: none; border:none; box-shadow:none;"/></a>
					</section>

				</section>

				<section>
					<h2>Additional Information</h2>
					<table style="font-size: 75%">
						<tbody>
							<tr>
								<td>Official Site</td>
								<td><a href="https://www.owasp.org/index.php/OWASP_Juice_Shop_Project">https://www.owasp.org/index.php/OWASP_Juice_Shop_Project</a></td>
							</tr>
							<tr>
								<td>Sourcecode</td>
								<td><a href="https://github.com/bkimminich/juice-shop">https://github.com/bkimminich/juice-shop</a></td>
							</tr>
						</tbody>
					</table>
					<hr>
					<h4>Bjoern's Material on Web Application Security</h4>
						<table style="font-size: 45%">
							<tbody>
							<tr>
								<td>Web Application Security in a Nutshell</td>
								<td><a href="http://webappsec-nutshell.kimminich.de">http://webappsec-nutshell.kimminich.de</a></td>
							</tr>
							<tr>
								<td>Web Application Security Introduction</td>
								<td><a href="http://slideshare.net/BjrnKimminich/web-application-security-introduction">http://slideshare.net/BjrnKimminich/web-application-security-introduction</a></td>
							</tr>
							<tr>
								<td>Web Application Security Training Workshop</td>
								<td><a href="http://slideshare.net/BjrnKimminich/web-application-security-21684264">http://slideshare.net/BjrnKimminich/web-application-security-21684264</a></td>
							</tr>
							</tbody>
						</table>
				</section>

				<section>
                    <img src="assets/JuiceShop_Logo.svg" width="300" style="background: none; border:none; box-shadow:none;"/>
					<h3>Copyright (c) 2014-2016 <a href="http://kimminich.de">Björn Kimminich</a></h3>
					<p>
						Licensed under the <a href="https://github.com/bkimminich/juice-shop/blob/master/LICENSE-MIT">MIT license</a>.
					</p>
					<hr>
					<p>
						<small>Created with <a href="http://lab.hakim.se/reveal-js">reveal.js</a> - The HTML Presentation Framework</small>
					</p>
				</section>

			</div>

		</div>

		<script src="lib/js/head.min.js"></script>
		<script src="js/reveal.js"></script>

		<script>

			// Full list of configuration options available at:
			// https://github.com/hakimel/reveal.js#configuration
			Reveal.initialize({
				controls: true,
				progress: true,
				history: true,
				center: true,

				transition: 'slide', // none/fade/slide/convex/concave/zoom

				// Optional reveal.js plugins
				dependencies: [
					{ src: 'lib/js/classList.js', condition: function() { return !document.body.classList; } },
					{ src: 'plugin/markdown/marked.js', condition: function() { return !!document.querySelector( '[data-markdown]' ); } },
					{ src: 'plugin/markdown/markdown.js', condition: function() { return !!document.querySelector( '[data-markdown]' ); } },
					{ src: 'plugin/highlight/highlight.js', async: true, condition: function() { return !!document.querySelector( 'pre code' ); }, callback: function() { hljs.initHighlightingOnLoad(); } },
					{ src: 'plugin/zoom-js/zoom.js', async: true },
					{ src: 'plugin/notes/notes.js', async: true }
				]
			});

		</script>

		<script src="js/raphael-min.js"></script>
		<script src="js/underscore-min.js"></script>
		<script src="js/sequence-diagram-min.js"></script>

		<script>
			var sophisticatedAttack = Diagram.parse(
					"participant Hacker as h\n" +
					"participant Information Leak as i\n" +
					"participant ... as i2\n" +
					"participant Vulnerability as v\n" +
					"participant Challenge as x\n" +
					"h->i: Gather information\n" +
					"i->i2: Follow the trail\n" +
					"i2->v: Find weak spot\n" +
					"v-->h:\n" +
					"h->x: Sophisticated attack\n" +
					"x->x: Success!\n" +
					"x-->h: Challenge solved!!!"
			);
			sophisticatedAttack.drawSVG("sophisticatedAttack", {theme: 'hand'});

			var oneEyedAttack = Diagram.parse(
					"participant Hacker as h\n" +
					"participant Information Leak as i\n" +
					"participant Challenge as x\n" +
					"h->i: Gather information\n" +
					"i-->h:\n" +
					"h->h: Deduct weakness\n" +
					"h->x: One-eyed Brute Force/Guessing\n" +
					"x->x: Fail, fail, success!\n" +
					"x-->h: Challenge solved!!"
			);
			oneEyedAttack.drawSVG("oneEyedAttack", {theme: 'hand'});

			var blindAttack = Diagram.parse(
					"participant Hacker as h\n" +
					"participant Challenge as x\n" +
					"h->x: Obvious Attack Vector/Blind Brute Force/Guessing\n" +
					"x->x: Fail, fail, fail, fail, fail, success!\n" +
					"x-->h: Challenge solved!"
			);
			blindAttack.drawSVG("blindAttack", {theme: 'hand'});

		</script>

		<div class="hidden-mobile">
			<a style="display: block;" href="https://github.com/bkimminich/juice-shop"><img style="position: absolute; top: 0; right: 0; border: 0;" src="assets/github_ribbon.png" alt="Fork reveal.js on GitHub"></a>

			<script>
				((window.gitter = {}).chat = {}).options = {
					room: 'bkimminich/juice-shop'
				};
			</script>
			<script src="https://sidecar.gitter.im/dist/sidecar.v1.js" async defer></script>

			<div id="fb-root"></div>
			<script>(function(d, s, id) {
				var js, fjs = d.getElementsByTagName(s)[0];
				if (d.getElementById(id)) return;
				js = d.createElement(s); js.id = id;
				js.src = "//connect.facebook.net/en_EN/sdk.js#xfbml=1&version=v2.5";
				fjs.parentNode.insertBefore(js, fjs);
			}(document, 'script', 'facebook-jssdk'));</script>

			<div style="display: block; position: absolute; bottom: 14px; left: 50%; -webkit-transform: translateX(-50%); transform: translateX(-50%); z-index: 20;">
				<table>
					<tr>
						<td>
							<script id='fbxw3wp'>(function(i){var f,s=document.getElementById(i);f=document.createElement('iframe');f.src='//button.flattr.com/view/?fid=0d02dk&button=compact&url=https%3A%2F%2Fgithub.com%2Fbkimminich%2Fjuice-shop';f.title='Flattr';f.height=20;f.width=110;f.style.borderWidth=0;s.parentNode.insertBefore(f,s);})('fbxw3wp');</script>
						</td>
						<td>
							<div class="fb-like" data-href="https://www.facebook.com/owasp.juiceshop" data-layout="button_count" data-action="like" data-show-faces="false" data-share="false" data-colorscheme="dark"></div>
						</td>
						<td>
							<a href="https://twitter.com/share" class="twitter-share-button" data-url="https://www.owasp.org/index.php/OWASP_Juice_Shop_Project" data-text="@OWASP Juice Shop - An intentionally insecure Javascript Web Application" data-via="owasp_juiceshop" data-hashtags="owasp">Tweet</a>
							<script>!function(d,s,id){var js,fjs=d.getElementsByTagName(s)[0],p=/^http:/.test(d.location)?'http':'https';if(!d.getElementById(id)){js=d.createElement(s);js.id=id;js.src=p+'://platform.twitter.com/widgets.js';fjs.parentNode.insertBefore(js,fjs);}}(document, 'script', 'twitter-wjs');</script>
						</td>
						<td>
							<a href="https://twitter.com/owasp_juiceshop" class="twitter-follow-button" data-show-count="false">Follow @owasp_juiceshop</a>
							<script>!function(d,s,id){var js,fjs=d.getElementsByTagName(s)[0],p=/^http:/.test(d.location)?'http':'https';if(!d.getElementById(id)){js=d.createElement(s);js.id=id;js.src=p+'://platform.twitter.com/widgets.js';fjs.parentNode.insertBefore(js,fjs);}}(document, 'script', 'twitter-wjs');</script>
						</td>
						<td>
							<a href="https://twitter.com/bkimminich" class="twitter-follow-button" data-show-count="false">Follow @bkimminich</a>
							<script>!function(d,s,id){var js,fjs=d.getElementsByTagName(s)[0],p=/^http:/.test(d.location)?'http':'https';if(!d.getElementById(id)){js=d.createElement(s);js.id=id;js.src=p+'://platform.twitter.com/widgets.js';fjs.parentNode.insertBefore(js,fjs);}}(document, 'script', 'twitter-wjs');</script>
						</td>
						<td>
							<iframe src="https://ghbtns.com/github-btn.html?user=bkimminich&type=follow&count=true" frameborder="0" scrolling="0" width="175px" height="20px"></iframe>
						</td>
						<td>
							<iframe src="https://ghbtns.com/github-btn.html?user=bkimminich&repo=juice-shop&type=star&count=true" frameborder="0" scrolling="0" width="90px" height="20px"></iframe>
						</td>
					</tr>
				</table>
			</div>
		</div>
	</body>
</html><|MERGE_RESOLUTION|>--- conflicted
+++ resolved
@@ -143,11 +143,7 @@
 				</section>
 
 				<section>
-<<<<<<< HEAD
 					<h2>More than 30 Challenges</h2>
-=======
-					<h2>31+ Challenges</h2>
->>>>>>> 289ea25b
 					<p>
 						Covering various vulnerabilities and serious design flaws
 					</p>
@@ -211,16 +207,16 @@
 							If <a href="#/10">FAQ</a> &amp; <a href="https://github.com/bkimminich/juice-shop/blob/master/README.md">README</a> don't help, <a href="https://gitter.im/bkimminich/juice-shop">ask in the chat</a> or <a href="https://github.com/bkimminich/juice-shop/issues">open an issue</a>
 						</p>
 						<ul>
-							<li><a href="#/10/1">Can I use my Pentesting toys?</a></li>
-							<li><a href="#/10/2">Can I do a white box pentest?</a></li>
-							<li><a href="#/10/3">Can I look at the server log?</a></li>
-							<li><a href="#/10/4">Can I use the internet?</a></li>
-							<li><a href="#/10/5">Installation does not work!</a></li>
-							<li><a href="#/10/6">What if I crash the server?</a></li>
-							<li><a href="#/10/7">I'm stuck with a challenge!</a></li>
-							<li><a href="#/10/8">I found another vulnerability!</a></li>
-							<li><a href="#/10/9">What other ways are there to contribute?</a></li>
-							<li><a href="#/10/10">Is there a contribution reward?</a></li>
+                            <li><a href="#/10/1">Can I use my Pentesting toys?</a></li>
+                            <li><a href="#/10/2">Can I do a white box pentest?</a></li>
+                            <li><a href="#/10/3">Can I look at the server log?</a></li>
+                            <li><a href="#/10/4">Can I use the internet?</a></li>
+                            <li><a href="#/10/5">Installation does not work!</a></li>
+                            <li><a href="#/10/6">What if I crash the server?</a></li>
+                            <li><a href="#/10/7">I'm stuck with a challenge!</a></li>
+                            <li><a href="#/10/8">I found another vulnerability!</a></li>
+                            <li><a href="#/10/9">Are there other ways to contribute?</a></li>
+                            <li><a href="#/10/10">Is there a contribution reward?</a></li>
 						</ul>
 					</section>
 
@@ -251,81 +247,86 @@
 						<img src="assets/console.png" height="300"/>
 					</section>
 
-					<section>
-						<h3>Can I use the internet?</h3>
-						<p>
-							Yes! Feel free to look for ideas &amp; hints <strong>everywhere</strong> except the GitHub repository and the
-							logs of the Travis-CI &amp; SauceLabs build jobs!
-						</p>
-						<img src="assets/internet-1181587_960_720.png" height="300"/>
-					</section>
-
-					<section>
-						<h3>Installation does not work!</h3>
-						<p>
-							Please carefully follow the instructions in the <a href="https://github.com/bkimminich/juice-shop/blob/master/README.md">README</a>
-						</p>
-						<img src="assets/rtfm.jpg" height="300"/>
-						<p>
-							<small>If <a href="https://github.com/bkimminich/juice-shop/blob/master/README.md#setup">Setup</a> &amp; <a href="https://github.com/bkimminich/juice-shop/blob/master/README.md#troubleshooting">Troubleshooting</a> docs don't help, you should <a href="https://gitter.im/bkimminich/juice-shop">seek help in the community chat</a> or <a href="https://github.com/bkimminich/juice-shop/issues">open an issue</a>.</small>
-						</p>
-					</section>
-
-					<section>
-						<h3>What if I crash the server?</h3>
-						<p>
-							The application is cleanly reset on every startup
-						</p>
-						<img src="assets/help-153094_640.png" height="300" style="background: none; border:none; box-shadow:none;"/>
-						<p>
-							<small>Warning: This includes the challenge tracking and Score Board progress!</small>
-						</p>
-					</section>
-
-					<section>
-						<h3>I'm stuck with a challenge!</h3>
-						<p>
-							Feel free to ask for <em>hints</em> in <a href="https://gitter.im/bkimminich/juice-shop">the community chat</a>
-						</p>
-						<img src="assets/challenge_open.svg" height="300" style="background: none; border:none; box-shadow:none;"/>
-						<p>
-							<small>Please do not ask for <em>solutions</em>. You can find executable solutions for all challenges in the <a href="https://github.com/bkimminich/juice-shop/tree/master/test/e2e">end-to-end testsuite</a>. You can also <a href="https://www.youtube.com/watch?v=vdnmR9RVspg">watch the running e2e-suite on Youtube</a>.</small>
-						</p>
-					</section>
-
-					<section>
-						<h3>I found another vulnerability!</h3>
-						<p>
-							Please <a href="https://github.com/bkimminich/juice-shop/issues">report untracked vulnerabilities</a> by opening an issue
-						</p>
-						<img src="assets/challenge_missing.svg" height="300" style="background: none; border:none; box-shadow:none;"/>
-						<p>
-							<small>Of course you can also contribute directly by <a href="https://github.com/bkimminich/juice-shop/pulls">opening a pull request</a>. Just don't break any tests.</small>
-						</p>
-					</section>
-
-					<section>
-						<h3>What other ways are there to contribute?</h3>
-						<p>
-							Glad that you're asking! You can <a href="https://github.com/bkimminich/juice-shop/issues">help implementing new features or bugfixes</a>, especially those <a href="https://github.com/bkimminich/juice-shop/issues?q=is%3Aissue+is%3Aopen+label%3A%22help+wanted%22">tagged with <code>help wanted</code></a>. You can also <a href="https://crowdin.com/project/owasp-juice-shop/invite">help translating the application</a> into other languages!
-						</p>
-						<img src="assets/huboard.png" height="300" style="background: none; border:none; box-shadow:none;"/>
-						<img src="assets/crowdin.png" height="300" style="background: none; border:none; box-shadow:none;"/>
-						<p>
-							<small>Please read the <a href="https://github.com/bkimminich/juice-shop/blob/master/CONTRIBUTING.md">Contribution Guide</a> for submitting a Pull Request!</small>
-						</p>
-					</section>
-
-					<section>
-						<h3>Is there a contribution reward?</h3>
-						<p>
-							For your first accepted pull request you will receive some <a href="https://www.stickermule.com/user/1070702817/stickers">official Juice Shop stickers</a> and a pin-back button for free!
-						</p>
-						<a href="https://www.stickermule.com/marketplace/9680-juice-shop-7-6cm-die-cut"><img src="assets/juice-shop-logo.png" height="200" style="background: none; border:none; box-shadow:none;"/></a>
-						<a href="https://www.stickermule.com/marketplace/10070-juice-shop-7-5cm-black"><img src="assets/juice-shop-circle-black.png" height="200" style="background: none; border:none; box-shadow:none;"/></a>
-						<a href="https://www.stickermule.com/marketplace/10079-juice-shop-5cm-white"><img src="assets/juice-shop-5cm-white.png" height="200" style="background: none; border:none; box-shadow:none;"/></a>
-						<a href="https://www.stickermule.com/de/marketplace/15087-juice-shop-7-5cm-transparent"><img src="assets/juice-shop-7-5cm-transparent.png" height="200" style="background: none; border:none; box-shadow:none;"/></a>
-					</section>
+                    <section>
+                        <h3>Can I use the internet?</h3>
+                        <p>
+                            Yes! Feel free to look for ideas &amp; hints <strong>everywhere</strong>...
+                        </p>
+                        <img src="assets/Google_wordmark.gif" height="300" style="background: none; border:none; box-shadow:none;"/>
+                        <p>
+                            <small>...except in the GitHub repository and the logs of the Travis-CI &amp; SauceLabs build jobs!</small>
+                        </p>
+                    </section>
+
+                    <section>
+                        <h3>Installation does not work!</h3>
+                        <p>
+                            Please carefully follow the instructions in the <a href="https://github.com/bkimminich/juice-shop/blob/master/README.md">README</a>
+                        </p>
+                        <img src="assets/rtfm.jpg" height="300"/>
+                        <p>
+                            <small>If <a href="https://github.com/bkimminich/juice-shop/blob/master/README.md#setup">Setup</a> &amp; <a href="https://github.com/bkimminich/juice-shop/blob/master/README.md#troubleshooting">Troubleshooting</a> docs don't help, you should <a href="https://gitter.im/bkimminich/juice-shop">seek help in the community chat</a> or <a href="https://github.com/bkimminich/juice-shop/issues">open an issue</a>.</small>
+                        </p>
+                    </section>
+
+                    <section>
+                        <h3>What if I crash the server?</h3>
+                        <p>
+                            The application is cleanly reset on every startup
+                        </p>
+                        <img src="assets/help-153094_640.png" height="300" style="background: none; border:none; box-shadow:none;"/>
+                        <p>
+                            <small>Warning: This includes the challenge tracking and Score Board progress!</small>
+                        </p>
+                    </section>
+
+                    <section>
+                        <h3>I'm stuck with a challenge!</h3>
+                        <p>
+                            Feel free to ask for <em>hints</em> in <a href="https://gitter.im/bkimminich/juice-shop">the community chat</a>
+                        </p>
+                        <img src="assets/challenge_open.svg" height="300" style="background: none; border:none; box-shadow:none;"/>
+                        <p>
+                            <small>Please do not ask for <em>solutions</em>. You can find executable solutions for all challenges in the <a href="https://github.com/bkimminich/juice-shop/tree/master/test/e2e">end-to-end testsuite</a>. You can also <a href="https://www.youtube.com/watch?v=vdnmR9RVspg">watch the running e2e-suite on Youtube</a>.</small>
+                        </p>
+                    </section>
+
+                    <section>
+                        <h3>I found another vulnerability!</h3>
+                        <p>
+                            Please <a href="https://github.com/bkimminich/juice-shop/issues">report untracked vulnerabilities</a> by opening an issue
+                        </p>
+                        <img src="assets/challenge_missing.svg" height="300" style="background: none; border:none; box-shadow:none;"/>
+                        <p>
+                            <small>Of course you can also contribute directly by <a href="https://github.com/bkimminich/juice-shop/pulls">opening a pull request</a>. Just don't break any tests.</small>
+                        </p>
+                    </section>
+
+                    <section>
+                        <h3>Are there other ways to contribute?</h3>
+                        <p>
+                            Glad that you're asking! You can <a href="https://github.com/bkimminich/juice-shop/issues">help implementing new features or bugfixes</a>*. You can also <a href="https://crowdin.com/project/owasp-juice-shop/invite">help translating the application</a> into other languages!
+                        </p>
+                        <img src="assets/huboard.png" height="100" style="background: none; border:none; box-shadow:none;"/>
+                        <img src="assets/crowdin.png" height="100" style="background: none; border:none; box-shadow:none;"/>
+                        <p>
+                            <small>*Especially those <a href="https://github.com/bkimminich/juice-shop/issues?q=is%3Aissue+is%3Aopen+label%3A%22help+wanted%22">tagged with "<code>help wanted</code>"</a>!</small>
+                        </p>
+                    </section>
+
+                    <section>
+                        <h3>Is there a contribution reward?</h3>
+                        <p>
+                            For your first accepted pull request you will receive some <a href="https://www.stickermule.com/user/1070702817/stickers">official Juice Shop stickers</a> and a pin-back button for free!
+                        </p>
+                        <a href="https://www.stickermule.com/marketplace/9680-juice-shop-7-6cm-die-cut"><img src="assets/juice-shop-logo.png" height="200" style="background: none; border:none; box-shadow:none;"/></a>
+                        <a href="https://www.stickermule.com/marketplace/10070-juice-shop-7-5cm-black"><img src="assets/juice-shop-circle-black.png" height="200" style="background: none; border:none; box-shadow:none;"/></a>
+                        <a href="https://www.stickermule.com/marketplace/10079-juice-shop-5cm-white"><img src="assets/juice-shop-5cm-white.png" height="200" style="background: none; border:none; box-shadow:none;"/></a>
+                        <a href="https://www.stickermule.com/de/marketplace/15087-juice-shop-7-5cm-transparent"><img src="assets/juice-shop-7-5cm-transparent.png" height="200" style="background: none; border:none; box-shadow:none;"/></a>
+                        <p>
+                            <small>For core project team members, there's even t-shirts, mugs and other glorious merchandise!</small>
+                        </p>
+                    </section>
 
 				</section>
 
