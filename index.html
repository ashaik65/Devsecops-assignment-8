<!doctype html>
<!--suppress CheckImageSize, HtmlUnknownAnchorTarget -->
<html lang="en">

	<head>
		<meta charset="utf-8">

		<title>OWASP Juice Shop - An intentionally insecure Javascript Web Application</title>

		<meta name="description" content="An intentionally insecure webapp suitable for pentesting and security awareness trainings written in pure Javascript">
		<meta name="author" content="Björn Kimminich">

		<meta name="apple-mobile-web-app-capable" content="yes" />
		<meta name="apple-mobile-web-app-status-bar-style" content="black-translucent" />

		<meta name="viewport" content="width=device-width, initial-scale=1.0, maximum-scale=1.0, user-scalable=no, minimal-ui">

		<link rel="stylesheet" href="css/reveal.css">
		<link rel="stylesheet" href="css/theme/black.css" id="theme">
		<link rel="stylesheet" href="css/custom.css">

		<!-- Code syntax highlighting -->
		<link rel="stylesheet" href="lib/css/zenburn.css">

		<!-- Printing and PDF exports -->
		<script>
			var link = document.createElement( 'link' );
			link.rel = 'stylesheet';
			link.type = 'text/css';
			link.href = window.location.search.match( /print-pdf/gi ) ? 'css/print/pdf.css' : 'css/print/paper.css';
			document.getElementsByTagName( 'head' )[0].appendChild( link );
		</script>

		<!--[if lt IE 9]>
		<script src="lib/js/html5shiv.js"></script>
		<![endif]-->
	</head>

	<body>

		<div class="reveal">

			<!-- Any section element inside of this container is displayed as a slide -->
			<div class="slides">
				<section>
					<h1>OWASP Juice Shop</h1>
					<p>
						<strike>An intentionally insecure Javascript Web Application</strike><br>
						The most trustworthy online shop out there <small>(<a href="https://twitter.com/dschadow/status/706781693504589824">@dschadow</a>)</small>
					</p>
					<img src="assets/JuiceShop_Logo.svg" width="200" style="background: none; border:none; box-shadow:none;"/>
					<p>
						<a href="https://github.com/bkimminich/juice-shop">https://github.com/bkimminich/juice-shop</a>
					</p>
					<p>
						<small>Created by <a href="http://kimminich.de">Björn Kimminich</a> / <a href="http://twitter.com/bkimminich">@bkimminich</a></small>
					</p>
				</section>

				<section>
					<h2>Why the name "Juice Shop"?!?</h2>
					<blockquote>
						Translating <a href="http://www.dict.cc/englisch-deutsch/dump.html">"dump"</a> or <a href="http://www.dict.cc/englisch-deutsch/useless+outfit.html">"useless outfit"</a> into German yields <a href="http://www.dict.cc/deutsch-englisch/Saftladen.html">"Saftladen"</a> which can be reverse-translated word by word into <a href="http://www.dict.cc/englisch-deutsch/juice.html">"juice</a>&nbsp;<a href="http://www.dict.cc/englisch-deutsch/shop.html">shop"</a>. Hence the project name.
					</blockquote>
					<blockquote>
						That the initials "JS" match with those of "Javascript" was purely coincidental!
					</blockquote>
				</section>

				<section>
					<h2>Why another broken webapp?!?</h2>
					<blockquote>
						OWASP Juice Shop is the first application written entirely in Javascript listed in the <a href="https://www.owasp.org/index.php/OWASP_Vulnerable_Web_Applications_Directory_Project">OWASP VWA Directory</a>.
						It also seems to be the first broken webapp that uses the currently popular architecture of an <a href="http://en.wikipedia.org/wiki/Single-page_application">SPA</a>/<a href="http://en.wikipedia.org/wiki/Rich_Internet_application">RIA</a> frontend with a <a href="http://en.wikipedia.org/wiki/Representational_state_transfer">RESTful</a> backend.
					</blockquote>
				</section>

				<section>
					<h2>Technology Stack</h2>
					<p>
						Javascript all the way from UI to REST API
					</p>
					<img src="assets/Architektur_JuiceShop.png"/>
				</section>

				<section>
					<h2>Test Pyramid</h2>
					<p>
						Maximizing <a href="https://saucelabs.com/u/juice-shop">Test Automation</a> &amp; <a href="https://codeclimate.com/github/bkimminich/juice-shop">Code Coverage</a>
					</p>
					<div class="fragment" data-fragment-index="3">
						<img src="assets/u3lWw.gif" height="100" style="background: none; border:none;"/>
					</div>
					<div class="fragment" data-fragment-index="2">
						<img src="assets/sauce-labs-logo.png" height="50" style="background: none; border:none; box-shadow:none;"/>
					</div>
					<div class="fragment" data-fragment-index="1">
						<img src="assets/protractor-logo-600.png" height="70" style="background: none; border:none; box-shadow:none;"/>
						<img src="assets/logo-frisby.png" height="70" style="background: none; border:none; box-shadow:none;"/>
					</div>
					<div>
						<img src="assets/karma.png" height="90" style="background: none; border:none; box-shadow:none;"/>
						<img src="assets/jasmine-horizontal.svg" height="90" style="background: none; border:none; box-shadow:none;"/>
					</div>
				</section>

				<section>
					<h2>Build Process</h2>
					<p>
						Automated <a href="https://travis-ci.org/bkimminich/juice-shop">Continuous Integration</a> &amp; <a href="https://juice-shop.herokuapp.com">Demo Deployment</a>
					</p>
					<img src="assets/travis-mascot-200px.png" height="100" style="background: none; border:none; box-shadow:none;"/>
					<img src="assets/appveyor_400x400.png" height="100" style="background: none; border:none; box-shadow:none;"/>
					<img src="assets/logotype-heroku.png" height="100" style="background: none; border:none; box-shadow:none;"/>
					<img src="assets/docker.png" height="100" style="background: none; border:none; box-shadow:none;"/>
					<br>
					<img src="assets/Bower-logo.svg.png" height="100" style="background: none; border:none; box-shadow:none;"/>
					<img src="assets/npm-logo.png" height="100" style="background: none; border:none; box-shadow:none;"/>
					<img src="assets/grunt-logo-no-wordmark.png" height="100" style="background: none; border:none; box-shadow:none;"/>
				</section>

				<section>
					<h2>Simple Installation</h2>
					<p>
						Works in <a href="https://github.com/bkimminich/juice-shop/releases/latest">local</a> and <a href="https://registry.hub.docker.com/u/bkimminich/juice-shop/">containerized</a> environment
					</p>
					<br>
					<img src="assets/nodejs_kze9of.png" height="150" style="background: none; border:none; box-shadow:none;"/>
					<img src="assets/docker.png" height="150" style="background: none; border:none; box-shadow:none;"/>
					<img src="assets/aws_transparent.png" height="150" style="background: none; border:none; box-shadow:none;"/>
				</section>

				<section>
					<h2>28 Challenges</h2>
					<p>
						Covering various vulnerabilities and design flaws
					</p>
					<img src="assets/vulnerabilities.png" height="300"/>
					<p>
						<small>Juice Shop covers all vulnerabilities from the latest <a href="https://www.owasp.org/index.php/Category:OWASP_Top_Ten_Project">OWASP Top 10</a> and more.</small>
					</p>
				</section>

				<section>

					<section>
						<h2>Challenge Difficulty</h2>
						<p>
							Contains low-hanging fruits &amp; hard-to-crack nuts
						</p>
						<img src="assets/wolfenstein_easy.jpg" height="250"/>
						<img src="assets/wolfenstein_medium.jpg" height="250"/>
						<img src="assets/wolfenstein_hard.jpg" height="250"/>
					</section>

					<section>
						<h3>Direct Route to Victory</h3>
						<p>
							For some challenges it actually works like this
						</p>
						<div id="blindAttack" style="background: rgba(255, 255, 255, 0.5)"></div>
					</section>

					<section>
						<h3>Information Gathering pays off</h3>
						<p>
							Most challenges are easier to solve after some research
						</p>
						<div id="oneEyedAttack" style="background: rgba(255, 255, 255, 0.5)"></div>
					</section>

					<section>
						<h3>Multi-stage Attack Challenges</h3>
						<p>
							The toughest challenges require multiple preparation steps
						</p>
						<div id="sophisticatedAttack" style="background: rgba(255, 255, 255, 0.5)"></div>
					</section>

				</section>

				<section>
					<h2>Score Board</h2>
					<p>
						Challenge progress is tracked on server-side
					</p>
					<img src="assets/scoreboard.png"/>
				</section>

				<section>

					<section>
						<h2>FAQ</h2>
						<p>
							If <a href="#/10">FAQ</a> &amp; <a href="https://github.com/bkimminich/juice-shop/blob/master/README.md">README</a> don't help, <a href="https://gitter.im/bkimminich/juice-shop">ask in the chat</a> or <a href="https://github.com/bkimminich/juice-shop/issues">open an issue</a>
						</p>
						<ul>
							<li><a href="#/10/1">Can I use my Pentesting toys?</a></li>
							<li><a href="#/10/2">Can I do a white box pentest?</a></li>
							<li><a href="#/10/3">Can I look at the server log?</a></li>
							<li><a href="#/10/4">Installation does not work!</a></li>
							<li><a href="#/10/5">What if I crash the server?</a></li>
							<li><a href="#/10/6">I'm stuck with a challenge!</a></li>
							<li><a href="#/10/7">I found another vulnerability!</a></li>
							<li><a href="#/10/8">Is there a contribution reward?</a></li>
						</ul>
					</section>

					<section>
						<h3>Can I use my Pentesting toys?</h3>
						<p>
							Yes, definitely! Use whatever tools you like the most!
						</p>
						<img src="assets/Zed%20Attack%20Proxy.png" height="300" style="background: none; border:none; box-shadow:none;"/>
						<p>
							<small>Proxies like <a href="https://code.google.com/p/zaproxy/">ZAP</a> or <a href="http://portswigger.net/Burp/">Burp</a> can be useful, but most automated scanners won't help much.</small>
						</p>
					</section>

					<section>
						<h3>Can I do a white box pentest?</h3>
						<p>
							No! The code would spoiler all challenge solutions!
						</p>
						<img src="assets/intellij.png" height="300"/>
					</section>

					<section>
						<h3>Can I look at the server log?</h3>
						<p>
							No! The console would reveal several challenge solutions!
						</p>
						<img src="assets/console.png" height="300"/>
					</section>

					<section>
						<h3>Installation does not work!</h3>
						<p>
							Please carefully follow the instructions in the <a href="https://github.com/bkimminich/juice-shop/blob/master/README.md">README</a>
						</p>
						<img src="assets/rtfm.jpg" height="300"/>
						<p>
							<small>If <a href="https://github.com/bkimminich/juice-shop/blob/master/README.md#setup">Setup</a> &amp; <a href="https://github.com/bkimminich/juice-shop/blob/master/README.md#troubleshooting">Troubleshooting</a> docs don't help, you should <a href="https://gitter.im/bkimminich/juice-shop">seek help in the chat</a> or <a href="https://github.com/bkimminich/juice-shop/issues">open an issue</a>.</small>
						</p>
					</section>

					<section>
						<h3>What if I crash the server?</h3>
						<p>
							The application is cleanly reset on every startup
						</p>
						<img src="assets/help-153094_640.png" height="300" style="background: none; border:none; box-shadow:none;"/>
						<p>
							<small>Warning: This includes the challenge tracking and Score Board progress!</small>
						</p>
					</section>

					<section>
						<h3>I'm stuck with a challenge!</h3>
						<p>
							Feel free to ask for <em>hints</em> in <a href="https://gitter.im/bkimminich/juice-shop">the official chat</a>
						</p>
						<img src="assets/challenge_open.svg" height="300" style="background: none; border:none; box-shadow:none;"/>
						<p>
							<small>Please do not ask for <em>solutions</em>. You can find executable solutions for all challenges in the <a href="https://github.com/bkimminich/juice-shop/tree/master/test/e2e">end-to-end testsuite</a>. You can also <a href="https://www.youtube.com/watch?v=vdnmR9RVspg">watch the running e2e-suite on Youtube</a>.</small>
						</p>
					</section>

					<section>
						<h3>I found another vulnerability!</h3>
						<p>
							Please <a href="https://github.com/bkimminich/juice-shop/issues">report untracked vulnerabilities</a> by opening an issue
						</p>
						<img src="assets/challenge_missing.svg" height="300" style="background: none; border:none; box-shadow:none;"/>
						<p>
							<small>Of course you can also contribute directly by <a href="https://github.com/bkimminich/juice-shop/pulls">opening a pull request</a>. Just don't break any tests.</small>
						</p>
					</section>

					<section>
						<h3>Is there a contribution reward?</h3>
						<p>
							For your first accepted pull request you will receive some <a href="https://www.stickermule.com/user/1070702817/stickers">official Juice Shop stickers</a> for free!
						</p>
						<a href="https://www.stickermule.com/marketplace/9680-juice-shop-7-6cm-die-cut"><img src="assets/juice-shop-logo.png" height="300" style="background: none; border:none; box-shadow:none;"/></a>
						<a href="https://www.stickermule.com/marketplace/10070-juice-shop-7-5cm-black"><img src="assets/juice-shop-circle-black.png" height="300" style="background: none; border:none; box-shadow:none;"/></a>
						<a href="https://www.stickermule.com/marketplace/10079-juice-shop-5cm-white"><img src="assets/juice-shop-5cm-white.png" height="300" style="background: none; border:none; box-shadow:none;"/></a>
					</section>

				</section>

				<section>
					<h2>Additional Information</h2>
					<table style="font-size: 75%">
						<tbody>
							<tr>
								<td>Official Site</td>
								<td><a href="https://www.owasp.org/index.php/OWASP_Juice_Shop_Project">https://www.owasp.org/index.php/OWASP_Juice_Shop_Project</a></td>
							</tr>
							<tr>
								<td>Sourcecode</td>
								<td><a href="https://github.com/bkimminich/juice-shop">https://github.com/bkimminich/juice-shop</a></td>
							</tr>
						</tbody>
					</table>
					<hr>
					<h4>Bjoern's Material on Web Application Security</h4>
						<table style="font-size: 45%">
							<tbody>
							<tr>
								<td>Web Application Security in a Nutshell</td>
								<td><a href="http://webappsec-nutshell.kimminich.de">http://webappsec-nutshell.kimminich.de</a></td>
							</tr>
							<tr>
								<td>Web Application Security Introduction</td>
								<td><a href="http://slideshare.net/BjrnKimminich/web-application-security-introduction">http://slideshare.net/BjrnKimminich/web-application-security-introduction</a></td>
							</tr>
							<tr>
								<td>Web Application Security Training Workshop</td>
								<td><a href="http://slideshare.net/BjrnKimminich/web-application-security-21684264">http://slideshare.net/BjrnKimminich/web-application-security-21684264</a></td>
							</tr>
							</tbody>
						</table>
				</section>

				<section>
                    <img src="assets/JuiceShop_Logo.svg" width="300" style="background: none; border:none; box-shadow:none;"/>
					<h3>Copyright (c) 2014-2016 <a href="http://kimminich.de">Björn Kimminich</a></h3>
					<p>
						Licensed under the <a href="https://github.com/bkimminich/juice-shop/blob/master/LICENSE-MIT">MIT license</a>.
					</p>
					<hr>
					<p>
						<small>Created with <a href="http://lab.hakim.se/reveal-js">reveal.js</a> - The HTML Presentation Framework</small>
					</p>
				</section>

			</div>

		</div>

		<script src="lib/js/head.min.js"></script>
		<script src="js/reveal.js"></script>

		<script>

			// Full list of configuration options available at:
			// https://github.com/hakimel/reveal.js#configuration
			Reveal.initialize({
				controls: true,
				progress: true,
				history: true,
				center: true,

				transition: 'slide', // none/fade/slide/convex/concave/zoom

				// Optional reveal.js plugins
				dependencies: [
					{ src: 'lib/js/classList.js', condition: function() { return !document.body.classList; } },
					{ src: 'plugin/markdown/marked.js', condition: function() { return !!document.querySelector( '[data-markdown]' ); } },
					{ src: 'plugin/markdown/markdown.js', condition: function() { return !!document.querySelector( '[data-markdown]' ); } },
					{ src: 'plugin/highlight/highlight.js', async: true, condition: function() { return !!document.querySelector( 'pre code' ); }, callback: function() { hljs.initHighlightingOnLoad(); } },
					{ src: 'plugin/zoom-js/zoom.js', async: true },
					{ src: 'plugin/notes/notes.js', async: true }
				]
			});

		</script>

		<script src="js/raphael-min.js"></script>
		<script src="js/underscore-min.js"></script>
		<script src="js/sequence-diagram-min.js"></script>

		<script>
			var sophisticatedAttack = Diagram.parse(
					"participant Hacker as h\n" +
					"participant Information Leak as i\n" +
					"participant ... as i2\n" +
					"participant Vulnerability as v\n" +
					"participant Challenge as x\n" +
					"h->i: Gather information\n" +
					"i->i2: Follow the trail\n" +
					"i2->v: Find weak spot\n" +
					"v-->h:\n" +
					"h->x: Sophisticated attack\n" +
					"x->x: Success!\n" +
					"x-->h: Challenge solved!!!"
			);
			sophisticatedAttack.drawSVG("sophisticatedAttack", {theme: 'hand'});

			var oneEyedAttack = Diagram.parse(
					"participant Hacker as h\n" +
					"participant Information Leak as i\n" +
					"participant Challenge as x\n" +
					"h->i: Gather information\n" +
					"i-->h:\n" +
					"h->h: Deduct weakness\n" +
					"h->x: One-eyed Brute Force/Guessing\n" +
					"x->x: Fail, fail, success!\n" +
					"x-->h: Challenge solved!!"
			);
			oneEyedAttack.drawSVG("oneEyedAttack", {theme: 'hand'});

			var blindAttack = Diagram.parse(
					"participant Hacker as h\n" +
					"participant Challenge as x\n" +
					"h->x: Obvious Attack Vector/Blind Brute Force/Guessing\n" +
					"x->x: Fail, fail, fail, fail, fail, success!\n" +
					"x-->h: Challenge solved!"
			);
			blindAttack.drawSVG("blindAttack", {theme: 'hand'});

		</script>

		<div class="hidden-mobile">
			<a style="display: block;" href="https://github.com/bkimminich/juice-shop"><img style="position: absolute; top: 0; right: 0; border: 0;" src="assets/github_ribbon.png" alt="Fork reveal.js on GitHub"></a>

			<script>
				((window.gitter = {}).chat = {}).options = {
					room: 'bkimminich/juice-shop'
				};
			</script>
			<script src="https://sidecar.gitter.im/dist/sidecar.v1.js" async defer></script>

			<div id="fb-root"></div>
			<script>(function(d, s, id) {
				var js, fjs = d.getElementsByTagName(s)[0];
				if (d.getElementById(id)) return;
				js = d.createElement(s); js.id = id;
				js.src = "//connect.facebook.net/en_EN/sdk.js#xfbml=1&version=v2.5";
				fjs.parentNode.insertBefore(js, fjs);
			}(document, 'script', 'facebook-jssdk'));</script>

			<div style="display: block; position: absolute; bottom: 14px; left: 33%; z-index: 20;">
				<table>
					<tr>
						<td>
<<<<<<< HEAD
							<script id='fbxw3wp'>(function(i){var f,s=document.getElementById(i);f=document.createElement('iframe');f.src='//button.flattr.com/view/?fid=0d02dk&button=compact&url=https%3A%2F%2Fgithub.com%2Fbkimminich%2Fjuice-shop';f.title='Flattr';f.height=20;f.width=110;f.style.borderWidth=0;s.parentNode.insertBefore(f,s);})('fbxw3wp');</script>
						</td>
						<td>
							<div class="fb-like" data-href="https://www.facebook.com/insecurejuiceshop" data-layout="button_count" data-action="like" data-show-faces="false" data-share="false" data-colorscheme="dark"></div>
=======
							<div class="fb-like" data-href="https://www.facebook.com/owasp.juiceshop" data-layout="button_count" data-action="like" data-show-faces="false" data-share="false" data-colorscheme="dark"></div>
>>>>>>> 80603260
						</td>
						<td>
							<a href="https://twitter.com/bkimminich" class="twitter-follow-button" data-show-count="false">Follow @bkimminich</a>
							<script>!function(d,s,id){var js,fjs=d.getElementsByTagName(s)[0],p=/^http:/.test(d.location)?'http':'https';if(!d.getElementById(id)){js=d.createElement(s);js.id=id;js.src=p+'://platform.twitter.com/widgets.js';fjs.parentNode.insertBefore(js,fjs);}}(document, 'script', 'twitter-wjs');</script>
						</td>
						<td>
							<a href="https://twitter.com/share" class="twitter-share-button" data-url="http://bkimminich.github.io/juice-shop" data-text="Juice Shop - An intentionally insecure Javascript Web Application" data-via="bkimminich" data-hashtags="juiceshop">Tweet</a>
							<script>!function(d,s,id){var js,fjs=d.getElementsByTagName(s)[0],p=/^http:/.test(d.location)?'http':'https';if(!d.getElementById(id)){js=d.createElement(s);js.id=id;js.src=p+'://platform.twitter.com/widgets.js';fjs.parentNode.insertBefore(js,fjs);}}(document, 'script', 'twitter-wjs');</script>
						</td>
						<td>
							<iframe src="https://ghbtns.com/github-btn.html?user=bkimminich&type=follow&count=true" frameborder="0" scrolling="0" width="170px" height="20px"></iframe>
						</td>
						<td>
							<iframe src="https://ghbtns.com/github-btn.html?user=bkimminich&repo=juice-shop&type=star&count=true" frameborder="0" scrolling="0" width="170px" height="20px"></iframe>
						</td>
					</tr>
				</table>
			</div>
		</div>
	</body>
</html><|MERGE_RESOLUTION|>--- conflicted
+++ resolved
@@ -435,14 +435,10 @@
 				<table>
 					<tr>
 						<td>
-<<<<<<< HEAD
 							<script id='fbxw3wp'>(function(i){var f,s=document.getElementById(i);f=document.createElement('iframe');f.src='//button.flattr.com/view/?fid=0d02dk&button=compact&url=https%3A%2F%2Fgithub.com%2Fbkimminich%2Fjuice-shop';f.title='Flattr';f.height=20;f.width=110;f.style.borderWidth=0;s.parentNode.insertBefore(f,s);})('fbxw3wp');</script>
 						</td>
 						<td>
-							<div class="fb-like" data-href="https://www.facebook.com/insecurejuiceshop" data-layout="button_count" data-action="like" data-show-faces="false" data-share="false" data-colorscheme="dark"></div>
-=======
 							<div class="fb-like" data-href="https://www.facebook.com/owasp.juiceshop" data-layout="button_count" data-action="like" data-show-faces="false" data-share="false" data-colorscheme="dark"></div>
->>>>>>> 80603260
 						</td>
 						<td>
 							<a href="https://twitter.com/bkimminich" class="twitter-follow-button" data-show-count="false">Follow @bkimminich</a>
