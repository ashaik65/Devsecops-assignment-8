--- conflicted
+++ resolved
@@ -181,13 +181,14 @@
 			</section>
 
 			<section>
-<<<<<<< HEAD
 				<h2>Cheat Detection</h2>
 				<p>
 					Solved challenges are rated based on cheating probability
 				</p>
 				<img src="https://raw.githubusercontent.com/bkimminich/pwning-juice-shop/master/appendix/img/cheat-detection_logs.png"/>
-=======
+			</section>
+
+			<section>
 				<h2>Vulnerable Code Snippets</h2>
 				<p>
 					View the underlying source code and find the vulnerable line
@@ -195,7 +196,6 @@
 				<img src="https://raw.githubusercontent.com/bkimminich/pwning-juice-shop/develop/part1/img/code_snippet1.png"/>
 				<img src="https://raw.githubusercontent.com/bkimminich/pwning-juice-shop/develop/part1/img/code_snippet2.png" height="380"/>
 				<img src="https://raw.githubusercontent.com/bkimminich/pwning-juice-shop/develop/part1/img/code_snippet3.png" height="380"/>
->>>>>>> d4bb27a8
 			</section>
 		</section>
 
