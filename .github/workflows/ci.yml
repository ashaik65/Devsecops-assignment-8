--- conflicted
+++ resolved
@@ -48,49 +48,6 @@
           npm run lint:config -- -f ./config/quiet.yml
           npm run lint:config -- -f ./config/tutorial.yml
           npm run lint:config -- -f ./config/unsafe.yml
-<<<<<<< HEAD
-  test-fork: # TODO: Check if we can migrate this back to test to have a matrix based on fork or not
-    runs-on: ubuntu-latest
-    steps:
-      - name: "Check out Git repository"
-        uses: actions/checkout@v2
-      - name: "Use Node.js 14"
-        uses: actions/setup-node@v1
-        with:
-          node-version: 14
-      - name: "Cache Node.js modules"
-        uses: actions/cache@v2
-        with:
-          path: ~/.npm
-          key: ${{ runner.OS }}-node-${{ hashFiles('**/package.json') }}
-          restore-keys: |
-            ${{ runner.OS }}-node-
-            ${{ runner.OS }}-
-      - name: "Install CLI tools"
-        if: github.repository != 'juice-shop/juice-shop'
-        run: npm install -g @angular/cli
-      - name: "Install application"
-        if: github.repository != 'juice-shop/juice-shop'
-        run: npm install
-      - name: "Execute unit tests"
-        if: github.repository != 'juice-shop/juice-shop'
-        uses: nick-invision/retry@v2
-        with:
-          timeout_minutes: 10
-          max_attempts: 2
-          command: npm test
-      - name: "Execute integration tests"
-        if: github.repository != 'juice-shop/juice-shop'
-        uses: nick-invision/retry@v2
-        with:
-          timeout_minutes: 5
-          max_attempts: 2
-          command: |
-            export NODE_ENV=test
-            npm run frisby
-          shell: bash
-=======
->>>>>>> 665f2bd0
   test:
     runs-on: ${{ matrix.os }}
     strategy:
