--- conflicted
+++ resolved
@@ -8,13 +8,6 @@
     steps:
     - name: "Check out Git repository"
       uses: actions/checkout@v2
-<<<<<<< HEAD
-<<<<<<< HEAD
-    - name: 'Install Linter'
-=======
-    - name: Install Linter
->>>>>>> upstream/master
-=======
     - name: "Use Node.js 14"
       uses: actions/setup-node@v1
       with:
@@ -22,20 +15,11 @@
     - name: "Install CLI tools"
       run: npm install -g @angular/cli
     - name: "Install application"
->>>>>>> fb03d507
       run: |
         npm install --ignore-scripts
         cd frontend
         npm install --ignore-scripts
-<<<<<<< HEAD
-<<<<<<< HEAD
-    - name: 'Fix everything which can be fixed'
-=======
-    - name: Fix everything which can be fixed
->>>>>>> upstream/master
-=======
     - name: "Fix everything which can be fixed"
->>>>>>> fb03d507
       run: 'npm run lint:fix'
     - uses: stefanzweifel/git-auto-commit-action@v4.0.0
       with:
