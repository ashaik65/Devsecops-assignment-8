--- conflicted
+++ resolved
@@ -580,7 +580,6 @@
   })
 })
 
-<<<<<<< HEAD
 errorhandler.title = `${config.get('application.name')} (Express ${utils.version('express')})`
 
 /* Locals */
@@ -840,13 +839,11 @@
   insecurity.isAuthorized(),
   twoFactorAuth.disable()
 )
-=======
->>>>>>> ee5c6e22
+
 /* Serve metrics */
 const Metrics = metrics.observeMetrics()
 const metricsUpdateLoop = Metrics.updateLoop
 app.get('/metrics', metrics.serveMetrics())
-<<<<<<< HEAD
 
 /* Verifying DB related challenges can be postponed until the next request for challenges is coming via finale */
 app.use(verify.databaseRelatedChallenges())
@@ -1022,9 +1019,8 @@
 /* Error Handling */
 app.use(verify.errorHandlingChallenge())
 app.use(errorhandler())
-=======
+
 errorhandler.title = `${config.get('application.name')} (Express ${utils.version('express')})`
->>>>>>> ee5c6e22
 
 exports.start = async function (readyCallback) {
   const datacreatorEnd = startupGauge.startTimer({ task: 'datacreator' })
