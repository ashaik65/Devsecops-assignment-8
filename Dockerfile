FROM node:13 as installer
COPY . /juice-shop
WORKDIR /juice-shop
RUN npm install --production --unsafe-perm
RUN npm dedupe
RUN rm -rf frontend/node_modules

FROM node:13-alpine
ARG BUILD_DATE
ARG VCS_REF
LABEL maintainer="Bjoern Kimminich <bjoern.kimminich@owasp.org>" \
    org.opencontainers.image.title="OWASP Juice Shop" \
    org.opencontainers.image.description="Probably the most modern and sophisticated insecure web application" \
    org.opencontainers.image.authors="Bjoern Kimminich <bjoern.kimminich@owasp.org>" \
    org.opencontainers.image.vendor="Open Web Application Security Project" \
    org.opencontainers.image.documentation="https://help.owasp-juice.shop" \
    org.opencontainers.image.licenses="MIT" \
<<<<<<< HEAD
    org.opencontainers.image.version="10.0.0" \
=======
    org.opencontainers.image.version="10.2.1" \
>>>>>>> 72511820
    org.opencontainers.image.url="https://owasp-juice.shop" \
    org.opencontainers.image.source="https://github.com/bkimminich/juice-shop" \
    org.opencontainers.image.revision=$VCS_REF \
    org.opencontainers.image.created=$BUILD_DATE
WORKDIR /juice-shop
RUN addgroup juicer && \
    adduser -D -G juicer juicer
COPY --from=installer --chown=juicer /juice-shop .
RUN mkdir logs && \
    chown -R juicer logs && \
    chgrp -R 0 ftp/ frontend/dist/ logs/ data/ i18n/ && \
    chmod -R g=u ftp/ frontend/dist/ logs/ data/ i18n/
USER juicer
EXPOSE 3000
CMD ["npm", "start"]<|MERGE_RESOLUTION|>--- conflicted
+++ resolved
@@ -15,11 +15,7 @@
     org.opencontainers.image.vendor="Open Web Application Security Project" \
     org.opencontainers.image.documentation="https://help.owasp-juice.shop" \
     org.opencontainers.image.licenses="MIT" \
-<<<<<<< HEAD
-    org.opencontainers.image.version="10.0.0" \
-=======
     org.opencontainers.image.version="10.2.1" \
->>>>>>> 72511820
     org.opencontainers.image.url="https://owasp-juice.shop" \
     org.opencontainers.image.source="https://github.com/bkimminich/juice-shop" \
     org.opencontainers.image.revision=$VCS_REF \
