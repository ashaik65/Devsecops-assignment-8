--- conflicted
+++ resolved
@@ -5,13 +5,7 @@
 RUN npm dedupe
 RUN rm -rf frontend/node_modules
 
-<<<<<<< HEAD
-
-
 FROM node:13-alpine
-=======
-FROM node:12-alpine
->>>>>>> 755b5c53
 ARG BUILD_DATE
 ARG VCS_REF
 LABEL maintainer="Bjoern Kimminich <bjoern.kimminich@owasp.org>" \
