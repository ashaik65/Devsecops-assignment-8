--- conflicted
+++ resolved
@@ -3,11 +3,8 @@
  * SPDX-License-Identifier: MIT
  */
 
-<<<<<<< HEAD
-=======
 const url = require('url')
 
->>>>>>> 72511820
 let proxy = {
   proxyType: 'autodetect'
 }
