--- conflicted
+++ resolved
@@ -2,10 +2,7 @@
  * Copyright (c) 2014-2020 Bjoern Kimminich.
  * SPDX-License-Identifier: MIT
  */
-<<<<<<< HEAD
-=======
 const utils = require('../../lib/utils')
->>>>>>> 72511820
 
 describe('/', () => {
   describe('challenge "jwtUnsigned"', () => {
