--- conflicted
+++ resolved
@@ -3,31 +3,13 @@
 
 describe('/profile', () => {
   let username, submitButton, url, setButton
-<<<<<<< HEAD
-  beforeEach(() => {
-    browser.waitForAngularEnabled(false)
-  })
-=======
->>>>>>> 4bb466eb
-
-  afterEach(() => {
-    browser.waitForAngularEnabled(true)
-  })
 
   if (!utils.disableOnContainerEnv()) {
-<<<<<<< HEAD
-    describe('challenge "SSTi"', () => {
-      // protractor.beforeEach.login({ email: 'admin@' + config.get('application.domain'), password: 'admin123' })
-      // browser.get('/profile')
-
-      xit('should be possible to inject arbitrary nodeJs commands in username', () => {
-=======
     xdescribe('challenge "SSTi"', () => {
       protractor.beforeEach.login({ email: 'admin@' + config.get('application.domain'), password: 'admin123' })
 
       it('should be possible to inject arbitrary nodeJs commands in username', () => {
         browser.waitForAngularEnabled(false)
->>>>>>> 4bb466eb
         browser.get('/profile')
         username = element(by.id('username'))
         submitButton = element(by.id('submit'))
@@ -44,12 +26,8 @@
   xdescribe('challenge "SSRF"', () => {
     protractor.beforeEach.login({ email: 'admin@' + config.get('application.domain'), password: 'admin123' })
 
-<<<<<<< HEAD
-    xit('should be possible to request internal resources using image upload URL', () => {
-=======
     it('should be possible to request internal resources using image upload URL', () => {
       browser.waitForAngularEnabled(false)
->>>>>>> 4bb466eb
       browser.get('/profile')
       url = element(by.id('url'))
       submitButton = element(by.id('submitUrl'))
@@ -87,26 +65,4 @@
     })
     protractor.expect.challengeSolved({ challenge: 'XSS Tier 1.5' })
   })
-
-  describe('challenge "XSS Tier 1.5"', () => {
-    protractor.beforeEach.login({ email: 'admin@' + config.get('application.domain'), password: 'admin123' })
-
-    it('Username field should be susceptible to XSS attacks', () => {
-      const EC = protractor.ExpectedConditions
-      browser.get('/profile')
-      username = element(by.id('username'))
-      setButton = element(by.id('submit'))
-      username.sendKeys('<<a|ascript>alert(`xss`)</script>')
-      setButton.click()
-      browser.wait(EC.alertIsPresent(), 5000, "'xss' alert is not present")
-      browser.switchTo().alert().then(alert => {
-        expect(alert.getText()).toEqual('xss')
-        alert.accept()
-      })
-      browser.driver.sleep(5000)
-      username.sendKeys('αδмιη') // disarm XSS
-      setButton.click()
-    })
-    protractor.expect.challengeSolved({ challenge: 'XSS Tier 1.5' })
-  })
 })