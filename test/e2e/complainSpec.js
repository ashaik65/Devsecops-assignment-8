--- conflicted
+++ resolved
@@ -119,21 +119,13 @@
         file.sendKeys(path.resolve('test/files/videoExploit.zip'))
         submitButton.click()
         browser.waitForAngularEnabled(false)
-<<<<<<< HEAD
-        browser.get('/promotion')
-=======
         browser.get(protractor.basePath + '/promotion')
->>>>>>> 72511820
         browser.wait(EC.alertIsPresent(), 5000, "'xss' alert is not present on /promotion")
         browser.switchTo().alert().then(alert => {
           expect(alert.getText()).toEqual('xss')
           alert.accept()
         })
-<<<<<<< HEAD
-        browser.get('/')
-=======
         browser.get(protractor.basePath + '/')
->>>>>>> 72511820
         browser.driver.sleep(5000)
         browser.waitForAngularEnabled(true)
       })
