/*
 * Copyright (c) 2014-2020 Bjoern Kimminich.
 * SPDX-License-Identifier: MIT
 */

const config = require('config')
const models = require('../../models/index')
const utils = require('../../lib/utils')

describe('/#/register', () => {
  beforeEach(() => {
    browser.get(protractor.basePath + '/#/register')
  })

  if (!utils.disableOnContainerEnv()) {
    describe('challenge "persistedXssUser"', () => {
      protractor.beforeEach.login({ email: 'admin@' + config.get('application.domain'), password: 'admin123' })

<<<<<<< HEAD
      it('should be possible to bypass validation by directly using Rest API', () => {
        browser.executeScript(() => {
=======
      it('should be possible to bypass validation by directly using Rest API', async () => {
        browser.executeScript(baseUrl => {
>>>>>>> 72511820
          var xhttp = new XMLHttpRequest()
          xhttp.onreadystatechange = function () {
            if (this.status === 201) {
              console.log('Success')
            }
          }

<<<<<<< HEAD
          xhttp.open('POST', 'http://localhost:3000/api/Users/', true)
=======
          xhttp.open('POST', baseUrl + '/api/Users/', true)
>>>>>>> 72511820
          xhttp.setRequestHeader('Content-type', 'application/json')
          xhttp.send(JSON.stringify({
            email: '<iframe src="javascript:alert(`xss`)">',
            password: 'XSSed',
            passwordRepeat: 'XSSed',
            role: 'admin'
          }))
<<<<<<< HEAD
        })

        browser.waitForAngularEnabled(false)
        const EC = protractor.ExpectedConditions
        browser.get('/#/administration')
=======
        }, browser.baseUrl)

        browser.driver.sleep(5000)

        browser.waitForAngularEnabled(false)
        const EC = protractor.ExpectedConditions
        browser.get(protractor.basePath + '/#/administration')
>>>>>>> 72511820
        browser.wait(EC.alertIsPresent(), 10000, "'xss' alert is not present on /#/administration")
        browser.switchTo().alert().then(alert => {
          expect(alert.getText()).toEqual('xss')
          alert.accept()
          // Disarm XSS payload so subsequent tests do not run into unexpected alert boxes
          models.User.findOne({ where: { email: '<iframe src="javascript:alert(`xss`)">' } }).then(user => {
            user.update({ email: '&lt;iframe src="javascript:alert(`xss`)"&gt;' }).catch(error => {
              console.log(error)
              fail()
            })
          }).catch(error => {
            console.log(error)
            fail()
          })
        })
        browser.waitForAngularEnabled(true)
      })

      protractor.expect.challengeSolved({ challenge: 'Client-side XSS Protection' })
    })
  }

  describe('challenge "registerAdmin"', () => {
    it('should be possible to register admin user using REST API', () => {
      browser.executeScript(baseUrl => {
        var xhttp = new XMLHttpRequest()
        xhttp.onreadystatechange = function () {
          if (this.status === 201) {
            console.log('Success')
          }
        }

        xhttp.open('POST', baseUrl + '/api/Users/', true)
        xhttp.setRequestHeader('Content-type', 'application/json')
        xhttp.send(JSON.stringify({ email: 'testing@test.com', password: 'pwned', passwordRepeat: 'pwned', role: 'admin' }))
      }, browser.baseUrl)
    })

    protractor.expect.challengeSolved({ challenge: 'Admin Registration' })
  })

  describe('challenge "passwordRepeat"', () => {
    it('should be possible to register user without repeating the password', () => {
      browser.executeScript(baseUrl => {
        var xhttp = new XMLHttpRequest()
        xhttp.onreadystatechange = function () {
          if (this.status === 201) {
            console.log('Success')
          }
        }

        xhttp.open('POST', baseUrl + '/api/Users/', true)
        xhttp.setRequestHeader('Content-type', 'application/json')
        xhttp.send(JSON.stringify({ email: 'uncle@bob.com', password: 'ThereCanBeOnlyOne' }))
      }, browser.baseUrl)
    })

    protractor.expect.challengeSolved({ challenge: 'Repetitive Registration' })
  })
})<|MERGE_RESOLUTION|>--- conflicted
+++ resolved
@@ -16,13 +16,8 @@
     describe('challenge "persistedXssUser"', () => {
       protractor.beforeEach.login({ email: 'admin@' + config.get('application.domain'), password: 'admin123' })
 
-<<<<<<< HEAD
-      it('should be possible to bypass validation by directly using Rest API', () => {
-        browser.executeScript(() => {
-=======
       it('should be possible to bypass validation by directly using Rest API', async () => {
         browser.executeScript(baseUrl => {
->>>>>>> 72511820
           var xhttp = new XMLHttpRequest()
           xhttp.onreadystatechange = function () {
             if (this.status === 201) {
@@ -30,11 +25,7 @@
             }
           }
 
-<<<<<<< HEAD
-          xhttp.open('POST', 'http://localhost:3000/api/Users/', true)
-=======
           xhttp.open('POST', baseUrl + '/api/Users/', true)
->>>>>>> 72511820
           xhttp.setRequestHeader('Content-type', 'application/json')
           xhttp.send(JSON.stringify({
             email: '<iframe src="javascript:alert(`xss`)">',
@@ -42,13 +33,6 @@
             passwordRepeat: 'XSSed',
             role: 'admin'
           }))
-<<<<<<< HEAD
-        })
-
-        browser.waitForAngularEnabled(false)
-        const EC = protractor.ExpectedConditions
-        browser.get('/#/administration')
-=======
         }, browser.baseUrl)
 
         browser.driver.sleep(5000)
@@ -56,7 +40,6 @@
         browser.waitForAngularEnabled(false)
         const EC = protractor.ExpectedConditions
         browser.get(protractor.basePath + '/#/administration')
->>>>>>> 72511820
         browser.wait(EC.alertIsPresent(), 10000, "'xss' alert is not present on /#/administration")
         browser.switchTo().alert().then(alert => {
           expect(alert.getText()).toEqual('xss')
