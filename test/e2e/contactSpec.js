--- conflicted
+++ resolved
@@ -56,27 +56,18 @@
 
         submitButton.click()
 
-<<<<<<< HEAD
-        browser.waitForAngularEnabled(false)
-        browser.get('/#/about')
-=======
         browser.sleep(5000)
 
         browser.waitForAngularEnabled(false)
         browser.get(protractor.basePath + '/#/about')
 
->>>>>>> 72511820
         browser.wait(EC.alertIsPresent(), 15000, "'xss' alert is not present on /#/about")
         browser.switchTo().alert().then(alert => {
           expect(alert.getText()).toEqual('xss')
           alert.accept()
         })
 
-<<<<<<< HEAD
-        browser.get('/#/administration')
-=======
         browser.get(protractor.basePath + '/#/administration')
->>>>>>> 72511820
         browser.wait(EC.alertIsPresent(), 15000, "'xss' alert is not present on /#/administration")
         browser.switchTo().alert().then(alert => {
           expect(alert.getText()).toEqual('xss')
