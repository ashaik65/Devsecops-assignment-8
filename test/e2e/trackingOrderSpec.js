describe('/#/track-order', () => {
  let orderId, trackButton

  beforeEach(() => {
    browser.get('/#/track-order')
    orderId = element(by.model('orderId'))
    trackButton = element(by.id('trackButton'))
  })

  describe('challenge "xss0"', () => {
    xit('Order Id should be susceptible to reflected XSS attacks', () => {
      const EC = protractor.ExpectedConditions

      orderId.sendKeys('<script>alert("XSS")</script>')
      trackButton.click()
      browser.wait(EC.alertIsPresent(), 5000, "'XSS' alert is not present")
      browser.switchTo().alert().then(alert => {
        expect(alert.getText()).toEqual('XSS')
        alert.accept()
      })
    })

<<<<<<< HEAD
    // protractor.expect.challengeSolved({challenge: 'XSS Tier 0'})
=======
    protractor.expect.challengeSolved({ challenge: 'XSS Tier 0' })
>>>>>>> 1d836b55
  })
})<|MERGE_RESOLUTION|>--- conflicted
+++ resolved
@@ -20,10 +20,6 @@
       })
     })
 
-<<<<<<< HEAD
-    // protractor.expect.challengeSolved({challenge: 'XSS Tier 0'})
-=======
-    protractor.expect.challengeSolved({ challenge: 'XSS Tier 0' })
->>>>>>> 1d836b55
+    // protractor.expect.challengeSolved({ challenge: 'XSS Tier 0' })
   })
 })