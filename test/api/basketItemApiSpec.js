--- conflicted
+++ resolved
@@ -3,7 +3,6 @@
 const API_URL = 'http://localhost:3000/api'
 const REST_URL = 'http://localhost:3000/rest'
 
-<<<<<<< HEAD
 const jsonHeader = { 'content-type': 'application/json' }
 let authHeader
 
@@ -17,12 +16,9 @@
   })
     .expect('status', 200)
     .then(({ json }) => {
-      authHeader = { 'Authorization': 'Bearer ' + json.authentication.token, 'content-type': 'application/json' }
+      authHeader = { Authorization: 'Bearer ' + json.authentication.token, 'content-type': 'application/json' }
     })
 })
-=======
-const authHeader = { Authorization: 'Bearer ' + insecurity.authorize(), 'content-type': 'application/json' }
->>>>>>> d2f505b8
 
 describe('/api/BasketItems', () => {
   it('GET all basket items is forbidden via public API', () => {
