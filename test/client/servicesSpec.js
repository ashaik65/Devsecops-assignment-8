describe('services', function () {
  var $httpBackend, result

  beforeEach(module('juiceShop'))
  beforeEach(inject(function ($injector) {
    $httpBackend = $injector.get('$httpBackend')
    $httpBackend.whenGET(/\/i18n\/.*\.json/).respond(200, {})
    result = undefined
  }))

  afterEach(function () {
    $httpBackend.verifyNoOutstandingExpectation()
  })

  describe('UserService', function () {
    it('should be defined', inject(function (UserService) {
      expect(UserService).toBeDefined()
      expect(UserService.find).toBeDefined()
      expect(UserService.get).toBeDefined()
      expect(UserService.changePassword).toBeDefined()
      expect(UserService.whoAmI).toBeDefined()
    }))

    it('should get all users directly from the rest api', inject(function (UserService) {
      $httpBackend.whenGET('/rest/user/authentication-details/').respond(200, {data: 'apiResponse'})

      UserService.find().then(function (data) { result = data })
      $httpBackend.flush()

      expect(result).toBe('apiResponse')
    }))

    it('should get single users directly from the rest api', inject(function (UserService) {
      $httpBackend.whenGET('/api/Users/1').respond(200, {data: 'apiResponse'})

      UserService.get(1).then(function (data) { result = data })
      $httpBackend.flush()

      expect(result).toBe('apiResponse')
    }))

    it('should create user directly via the rest api', inject(function (UserService) {
      $httpBackend.whenPOST('/api/Users/').respond(200, {data: 'apiResponse'})

      UserService.save().then(function (data) { result = data })
      $httpBackend.flush()

      expect(result).toBe('apiResponse')
    }))

    it('should login user directly via the rest api', inject(function (UserService) {
      $httpBackend.whenPOST('/rest/user/login').respond(200, {authentication: 'apiResponse'})

      UserService.login().then(function (data) { result = data })
      $httpBackend.flush()

      expect(result).toBe('apiResponse')
    }))

    it('should change user password directly via the rest api', inject(function (UserService) {
      $httpBackend.whenGET('/rest/user/change-password?current=foo&new=bar&repeat=bar').respond(200, {user: 'apiResponse'})

      UserService.changePassword({current: 'foo', new: 'bar', repeat: 'bar'}).then(function (data) { result = data })
      $httpBackend.flush()

      expect(result).toBe('apiResponse')
    }))

    it('should return the logged-in users identity directly from the rest api', inject(function (UserService) {
      $httpBackend.whenGET('/rest/user/whoami').respond(200, {user: 'apiResponse'})

      UserService.whoAmI().then(function (data) { result = data })
      $httpBackend.flush()

      expect(result).toBe('apiResponse')
    }))
  })

  describe('ProductService', function () {
    it('should be defined', inject(function (ProductService) {
      expect(ProductService).toBeDefined()
      expect(ProductService.find).toBeDefined()
      expect(ProductService.get).toBeDefined()
      expect(ProductService.search).toBeDefined()
    }))

    it('should get all products directly from the rest api', inject(function (ProductService) {
      $httpBackend.whenGET('/api/Products/').respond(200, {data: 'apiResponse'})

      ProductService.find().then(function (data) { result = data })
      $httpBackend.flush()

      expect(result).toBe('apiResponse')
    }))

    it('should get single product directly from the rest api', inject(function (ProductService) {
      $httpBackend.whenGET(/\/api\/Products\/1/).respond(200, {data: 'apiResponse'})

      ProductService.get(1).then(function (data) { result = data })
      $httpBackend.flush()

      expect(result).toBe('apiResponse')
    }))
  })

  describe('FeedbackService', function () {
    it('should be defined', inject(function (FeedbackService) {
      expect(FeedbackService).toBeDefined()
      expect(FeedbackService.find).toBeDefined()
      expect(FeedbackService.save).toBeDefined()
      expect(FeedbackService.del).toBeDefined()
    }))

    it('should get all feedback directly from the rest api', inject(function (FeedbackService) {
      $httpBackend.whenGET('/api/Feedbacks/').respond(200, {data: 'apiResponse'})

      FeedbackService.find().then(function (data) { result = data })
      $httpBackend.flush()

      expect(result).toBe('apiResponse')
    }))

    it('should delete feedback directly via the rest api', inject(function (FeedbackService) {
      $httpBackend.whenDELETE('/api/Feedbacks/1').respond(200, {data: 'apiResponse'})

      FeedbackService.del(1).then(function (data) { result = data })
      $httpBackend.flush()

      expect(result).toBe('apiResponse')
    }))

    it('should create feedback directly via the rest api', inject(function (FeedbackService) {
      $httpBackend.whenPOST('/api/Feedbacks/').respond(200, {data: 'apiResponse'})

      FeedbackService.save().then(function (data) { result = data })
      $httpBackend.flush()

      expect(result).toBe('apiResponse')
    }))
  })

  describe('BasketService', function () {
    it('should be defined', inject(function (BasketService) {
      expect(BasketService).toBeDefined()
      expect(BasketService.find).toBeDefined()
      expect(BasketService.get).toBeDefined()
      expect(BasketService.put).toBeDefined()
      expect(BasketService.del).toBeDefined()
      expect(BasketService.checkout).toBeDefined()
    }))

    it('should get basket directly from the rest api', inject(function (BasketService) {
      $httpBackend.whenGET('/rest/basket/1').respond(200, { data: 'apiResponse' })

      BasketService.find(1).then(function (data) { result = data })
      $httpBackend.flush()

      expect(result).toBe('apiResponse')
    }))

    it('should get single basket item directly via the rest api', inject(function (BasketService) {
      $httpBackend.whenGET('/api/BasketItems/1').respond(200, { data: 'apiResponse' })

      BasketService.get(1).then(function (data) { result = data })
      $httpBackend.flush()

      expect(result).toBe('apiResponse')
    }))

    it('should create basket item directly via the rest api', inject(function (BasketService) {
      $httpBackend.whenPOST('/api/BasketItems/').respond(200, { data: 'apiResponse' })

      BasketService.save().then(function (data) { result = data })
      $httpBackend.flush()

      expect(result).toBe('apiResponse')
    }))

    it('should update basket item directly via the rest api', inject(function (BasketService) {
      $httpBackend.whenPUT('/api/BasketItems/1').respond(200, { data: 'apiResponse' })

      BasketService.put(1, {}).then(function (data) { result = data })
      $httpBackend.flush()

      expect(result).toBe('apiResponse')
    }))

    it('should delete basket item directly via the rest api', inject(function (BasketService) {
      $httpBackend.whenDELETE('/api/BasketItems/1').respond(200, { data: 'apiResponse' })

      BasketService.del(1).then(function (data) { result = data })
      $httpBackend.flush()

      expect(result).toBe('apiResponse')
    }))

    it('should place order for basket via the rest api', inject(function (BasketService) {
      $httpBackend.whenPOST('/rest/basket/1/checkout').respond(200, { orderConfirmation: 'apiResponse' })

      BasketService.checkout(1).then(function (data) { result = data })
      $httpBackend.flush()

      expect(result).toBe('apiResponse')
    }))

    it('should apply coupon to basket via the rest api', inject(function (BasketService) {
      $httpBackend.whenPUT('/rest/basket/1/coupon/1234567890').respond(200, { discount: 'apiResponse' })

      BasketService.applyCoupon(1, '1234567890').then(function (data) { result = data })
      $httpBackend.flush()

      expect(result).toBe('apiResponse')
    }))
  })

  describe('ChallengeService', function () {
    it('should be defined', inject(function (ChallengeService) {
      expect(ChallengeService).toBeDefined()
      expect(ChallengeService.find).toBeDefined()
      expect(ChallengeService.continueCode).toBeDefined()
      expect(ChallengeService.restoreProgress).toBeDefined()
    }))

    it('should get all challenges directly from the rest api', inject(function (ChallengeService) {
      $httpBackend.whenGET('/api/Challenges/').respond(200, { data: 'apiResponse' })

      ChallengeService.find().then(function (data) { result = data })
      $httpBackend.flush()

      expect(result).toBe('apiResponse')
    }))

    it('should get current continue code directly from the rest api', inject(function (ChallengeService) {
      $httpBackend.whenGET('/rest/continue-code').respond(200, { continueCode: 'apiResponse' })

      ChallengeService.continueCode().then(function (data) { result = data })
      $httpBackend.flush()

      expect(result).toBe('apiResponse')
    }))

    it('should pass continue code for restoring challenge progress on to the rest api', inject(function (ChallengeService) {
      $httpBackend.expectPUT('/rest/continue-code/apply/CODE').respond(200)

      ChallengeService.restoreProgress('CODE')
      $httpBackend.flush()
    }))
  })

  describe('AdministrationService', function () {
    it('should be defined', inject(function (AdministrationService) {
      expect(AdministrationService).toBeDefined()
      expect(AdministrationService.getApplicationVersion).toBeDefined()
    }))

    it('should get application version directly from the rest api', inject(function (AdministrationService) {
      $httpBackend.whenGET('/rest/admin/application-version').respond(200, { version: 'apiResponse' })

      AdministrationService.getApplicationVersion().then(function (data) { result = data })
      $httpBackend.flush()

      expect(result).toBe('apiResponse')
    }))

    it('should get application configuration directly from the rest api', inject(function (ConfigurationService) {
<<<<<<< HEAD
      configCache = null // eslint-disable-line no-undef
      $httpBackend.whenGET('/rest/admin/application-configuration').respond(200, 'apiResponse')
=======
      $httpBackend.whenGET('/rest/admin/application-configuration').respond(200, { config: 'apiResponse' })
>>>>>>> 5a032575

      ConfigurationService.getApplicationConfiguration().then(function (data) { result = data })
      $httpBackend.flush()

      expect(result).toBe('apiResponse')
    }))
    it('should get a cached application configuration when it was already loaded once', inject(function (ConfigurationService) {
      return ConfigurationService.getApplicationConfiguration().success(function (data) { expect(data).toBe('apiResponse') })
    }))
  })

  describe('ComplaintService', function () {
    it('should be defined', inject(function (ComplaintService) {
      expect(ComplaintService).toBeDefined()
      expect(ComplaintService.save).toBeDefined()
    }))

    it('should create complaint directly via the rest api', inject(function (ComplaintService) {
      $httpBackend.whenPOST('/api/Complaints/').respond(200, { data: 'apiResponse' })

      ComplaintService.save().then(function (data) { result = data })
      $httpBackend.flush()

      expect(result).toBe('apiResponse')
    }))
  })
})<|MERGE_RESOLUTION|>--- conflicted
+++ resolved
@@ -263,20 +263,12 @@
     }))
 
     it('should get application configuration directly from the rest api', inject(function (ConfigurationService) {
-<<<<<<< HEAD
-      configCache = null // eslint-disable-line no-undef
-      $httpBackend.whenGET('/rest/admin/application-configuration').respond(200, 'apiResponse')
-=======
       $httpBackend.whenGET('/rest/admin/application-configuration').respond(200, { config: 'apiResponse' })
->>>>>>> 5a032575
 
       ConfigurationService.getApplicationConfiguration().then(function (data) { result = data })
       $httpBackend.flush()
 
       expect(result).toBe('apiResponse')
-    }))
-    it('should get a cached application configuration when it was already loaded once', inject(function (ConfigurationService) {
-      return ConfigurationService.getApplicationConfiguration().success(function (data) { expect(data).toBe('apiResponse') })
     }))
   })
 
