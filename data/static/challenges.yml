--- conflicted
+++ resolved
@@ -637,11 +637,7 @@
   category: 'Improper Input Validation'
   description: 'Upload a file larger than 100 kB.'
   difficulty: 3
-<<<<<<< HEAD
   hint: 'You can attach a small file to the "File Complaint" form. Investigate how this upload actually works.'
-=======
-  hint: 'You can attach a small file to the "Complaint" form. Investigate how this upload actually works.'
->>>>>>> 718e2816
   hintUrl: 'https://pwning.owasp-juice.shop/part2/improper-input-validation.html#upload-a-file-larger-than-100-kb'
   key: uploadSizeChallenge
 -
@@ -649,11 +645,7 @@
   category: 'Improper Input Validation'
   description: 'Upload a file that has no .pdf or .zip extension.'
   difficulty: 3
-<<<<<<< HEAD
   hint: 'You can attach a PDF or ZIP file to the "File Complaint" form. Investigate how this upload actually works.'
-=======
-  hint: 'You can attach a PDF or ZIP file to the "Complaint" form. Investigate how this upload actually works.'
->>>>>>> 718e2816
   hintUrl: 'https://pwning.owasp-juice.shop/part2/improper-input-validation.html#upload-a-file-that-has-no-pdf-or-zip-extension'
   key: uploadTypeChallenge
 -
