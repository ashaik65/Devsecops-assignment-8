--- conflicted
+++ resolved
@@ -772,7 +772,6 @@
   hintUrl: 'https://pwning.owasp-juice.shop/part2/sensitive-data-exposure.html#find-the-endpoint-that-serves-usage-data-to-be-scraped-by-a-popular-monitoring-system'
   key: exposedMetricsChallenge
 -
-<<<<<<< HEAD
   name: 'Free Deluxe Account'
   category: 'Improper Input Validation'
   description: 'Upgrade yourself to deluxe status for free'
@@ -780,7 +779,7 @@
   hint: 'Look closely at what happens when you attempt to upgrade your account'
   hintUrl: ''
   key: freeDeluxeChallenge
-=======
+-
   name: 'CSRF'
   category: 'Broken Access Control'
   description: 'Change the name of a user by performing Cross-Site Request Forgery from <a href="http://htmledit.squarefree.com">another origin</a>.'
@@ -795,5 +794,4 @@
   difficulty: 1
   hint: 'Copy + Paste = Solved!'
   hintUrl: 'https://pwning.owasp-juice.shop/part2/xss.html#use-the-bonus-payload-in-the-dom-xss-challenge'
-  key: xssBonusChallenge
->>>>>>> 4f6fc1c8
+  key: xssBonusChallenge