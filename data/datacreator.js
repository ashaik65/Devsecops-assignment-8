/*
 * Copyright (c) 2014-2020 Bjoern Kimminich.
 * SPDX-License-Identifier: MIT
 */

/* jslint node: true */
const models = require('../models/index')
const datacache = require('./datacache')
const config = require('config')
const utils = require('../lib/utils')
const mongodb = require('./mongodb')
const insecurity = require('../lib/insecurity')
const logger = require('../lib/logger')

const fs = require('fs')
const path = require('path')
const util = require('util')
const { safeLoad } = require('js-yaml')
const Entities = require('html-entities').AllHtmlEntities
const entities = new Entities()

const readFile = util.promisify(fs.readFile)

function loadStaticData (file) {
  const filePath = path.resolve('./data/static/' + file + '.yml')
  return readFile(filePath, 'utf8')
    .then(safeLoad)
    .catch(() => logger.error('Could not open file: "' + filePath + '"'))
}

module.exports = async () => {
  const creators = [
    createSecurityQuestions,
    createUsers,
    createChallenges,
    createRandomFakeUsers,
    createProducts,
    createBaskets,
    createBasketItems,
    createAnonymousFeedback,
    createComplaints,
    createRecycleItem,
    createOrders,
    createQuantity,
    createPurchaseQuantity,
    createWallet,
    createDeliveryMethods,
    createMemories
  ]

  for (const creator of creators) {
    await creator()
  }
}

async function createChallenges () {
  const showHints = config.get('challenges.showHints')

  const challenges = await loadStaticData('challenges')

  await Promise.all(
    challenges.map(async ({ name, category, description, difficulty, hint, hintUrl, key, disabledEnv }) => {
      const effectiveDisabledEnv = utils.determineDisabledContainerEnv(disabledEnv)
      description = description.replace('juice-sh.op', config.get('application.domain'))
      description = description.replace('&lt;iframe width=&quot;100%&quot; height=&quot;166&quot; scrolling=&quot;no&quot; frameborder=&quot;no&quot; allow=&quot;autoplay&quot; src=&quot;https://w.soundcloud.com/player/?url=https%3A//api.soundcloud.com/tracks/771984076&amp;color=%23ff5500&amp;auto_play=true&amp;hide_related=false&amp;show_comments=true&amp;show_user=true&amp;show_reposts=false&amp;show_teaser=true&quot;&gt;&lt;/iframe&gt;', entities.encode(config.get('challenges.xssBonusPayload')))
      hint = hint.replace(/OWASP Juice Shop's/, `${config.get('application.name')}'s`)

      try {
        datacache.challenges[key] = await models.Challenge.create({
          key,
          name,
          category,
          description: effectiveDisabledEnv ? (description + ' <em>(This challenge is <strong>' + (config.get('challenges.safetyOverride') ? 'potentially harmful' : 'not available') + '</strong> on ' + effectiveDisabledEnv + '!)</em>') : description,
          difficulty,
          solved: false,
          hint: showHints ? hint : null,
          hintUrl: showHints ? hintUrl : null,
          disabledEnv: config.get('challenges.safetyOverride') ? null : effectiveDisabledEnv
        })
      } catch (err) {
        logger.error(`Could not insert Challenge ${name}: ${err.message}`)
      }
    })
  )
}

async function createUsers () {
  const users = await loadStaticData('users')

  await Promise.all(
    users.map(async ({ username, email, password, customDomain, key, role, deletedFlag, profileImage, securityQuestion, feedback, address, card, totpSecret: totpSecret = '' }) => {
      try {
        const completeEmail = customDomain ? email : `${email}@${config.get('application.domain')}`
        const user = await models.User.create({
          username,
          email: completeEmail,
          password,
          role,
<<<<<<< HEAD
          deluxeToken: role === insecurity.roles.deluxe ? insecurity.deluxeToken(completeEmail) : '',
          profileImage: profileImage || 'default.svg',
=======
          profileImage: profileImage || '/assets/public/images/uploads/default.svg',
>>>>>>> fb8ff704
          totpSecret
        })
        datacache.users[key] = user
        if (securityQuestion) await createSecurityAnswer(user.id, securityQuestion.id, securityQuestion.answer)
        if (feedback) await createFeedback(user.id, feedback.comment, feedback.rating, user.email)
        if (deletedFlag) await deleteUser(user.id)
        if (address) await createAddresses(user.id, address)
        if (card) await createCards(user.id, card)
      } catch (err) {
        logger.error(`Could not insert User ${key}: ${err.message}`)
      }
    })
  )
}

async function createWallet () {
  const users = await loadStaticData('users')
  return Promise.all(
    users.map((user, index) => {
      return models.Wallet.create({
        UserId: index + 1,
        balance: user.walletBalance !== undefined ? user.walletBalance : 0
      }).catch((err) => {
        logger.error(`Could not create wallet: ${err.message}`)
      })
    })
  )
}

async function createDeliveryMethods () {
  const deliveries = await loadStaticData('deliveries')

  await Promise.all(
    deliveries.map(async ({ name, price, deluxePrice, eta }) => {
      try {
        await models.Delivery.create({
          name,
          price,
          deluxePrice,
          eta
        })
      } catch (err) {
        logger.error(`Could not insert Delivery Method: ${err.message}`)
      }
    })
  )
}

function createAddresses (UserId, addresses) {
  addresses.map((address) => {
    return models.Address.create({
      UserId: UserId,
      country: address.country,
      fullName: address.fullName,
      mobileNum: address.mobileNum,
      zipCode: address.zipCode,
      streetAddress: address.streetAddress,
      city: address.city,
      state: address.state ? address.state : null
    }).catch((err) => {
      logger.error(`Could not create address: ${err.message}`)
    })
  })
}

function createCards (UserId, cards) {
  cards.map((card) => {
    return models.Card.create({
      UserId: UserId,
      fullName: card.fullName,
      cardNum: card.cardNum,
      expMonth: card.expMonth,
      expYear: card.expYear
    }).catch((err) => {
      logger.error(`Could not create card: ${err.message}`)
    })
  })
}

function deleteUser (userId) {
  return models.User.destroy({ where: { id: userId } }).catch((err) => {
    logger.error(`Could not perform soft delete for the user ${userId}: ${err.message}`)
  })
}

function createRandomFakeUsers () {
  function getGeneratedRandomFakeUserEmail () {
    const randomDomain = makeRandomString(4).toLowerCase() + '.' + makeRandomString(2).toLowerCase()
    return makeRandomString(5).toLowerCase() + '@' + randomDomain
  }

  function makeRandomString (length) {
    let text = ''
    const possible = 'ABCDEFGHIJKLMNOPQRSTUVWXYZabcdefghijklmnopqrstuvwxyz0123456789'

    for (let i = 0; i < length; i++) { text += possible.charAt(Math.floor(Math.random() * possible.length)) }

    return text
  }

  return Promise.all(new Array(config.get('application.numberOfRandomFakeUsers')).fill(0).map(
    () => models.User.create({
      email: getGeneratedRandomFakeUserEmail(),
      password: makeRandomString(5)
    })
  ))
}

function createQuantity () {
  const limitPerUserProuductIds = [1, 5, 7, 20, 24]
  return Promise.all(
    config.get('products').map((product, index) => {
      return models.Quantity.create({
        ProductId: index + 1,
        quantity: product.quantity !== undefined ? product.quantity : Math.floor(Math.random() * 70 + 30),
        limitPerUser: limitPerUserProuductIds.includes(index + 1) ? 5 : null
      }).catch((err) => {
        logger.error(`Could not create quantity: ${err.message}`)
      })
    })
  )
}
function createMemories () {
  const memories = [models.Memory.create({
    imagePath: 'assets/public/images/uploads/😼-#zatschi-#whoneedsfourlegs-1572600969477.jpg',
    caption: '😼 #zatschi #whoneedsfourlegs',
    UserId: datacache.users.bjoernOwasp.id
  }).catch((err) => {
    logger.error(`Could not create memory: ${err.message}`)
  })]
  Array.prototype.push.apply(memories, Promise.all(
    config.get('memories').map((memory) => {
      if (utils.startsWith(memory.image, 'http')) {
        const imageUrl = memory.image
        memory.image = utils.extractFilename(memory.image)
        utils.downloadToFile(imageUrl, 'assets/public/images/uploads/' + memory.image)
      }
      return models.Memory.create({
        imagePath: 'assets/public/images/uploads/' + memory.image,
        caption: memory.caption,
        UserId: datacache.users[memory.user].id
      }).catch((err) => {
        logger.error(`Could not create memory: ${err.message}`)
      })
    })
  ))
  return memories
}

function createProducts () {
  const products = utils.thaw(config.get('products')).map((product) => {
    product.price = product.price || Math.floor(Math.random())
    product.deluxePrice = product.deluxePrice || product.price
    product.description = product.description || 'Lorem ipsum dolor sit amet, consectetuer adipiscing elit.'

    // set default image values
    product.image = product.image || 'undefined.png'
    if (utils.startsWith(product.image, 'http')) {
      const imageUrl = product.image
      product.image = utils.extractFilename(product.image)
      utils.downloadToFile(imageUrl, 'frontend/dist/frontend/assets/public/images/products/' + product.image)
    }

    // set deleted at values if configured
    if (product.deletedDate) {
      product.deletedAt = product.deletedDate
      delete product.deletedDate
    }

    return product
  })

  // add Challenge specific information
  const chrismasChallengeProduct = products.find(({ useForChristmasSpecialChallenge }) => useForChristmasSpecialChallenge)
  const pastebinLeakChallengeProduct = products.find(({ keywordsForPastebinDataLeakChallenge }) => keywordsForPastebinDataLeakChallenge)
  const tamperingChallengeProduct = products.find(({ urlForProductTamperingChallenge }) => urlForProductTamperingChallenge)
  const blueprintRetrivalChallengeProduct = products.find(({ fileForRetrieveBlueprintChallenge }) => fileForRetrieveBlueprintChallenge)

  chrismasChallengeProduct.description += ' (Seasonal special offer! Limited availability!)'
  chrismasChallengeProduct.deletedAt = '2014-12-27 00:00:00.000 +00:00'
  tamperingChallengeProduct.description += ' <a href="' + tamperingChallengeProduct.urlForProductTamperingChallenge + '" target="_blank">More...</a>'
  tamperingChallengeProduct.deletedAt = null
  pastebinLeakChallengeProduct.description += ' (This product is unsafe! We plan to remove it from the stock!)'
  pastebinLeakChallengeProduct.deletedAt = '2019-02-1 00:00:00.000 +00:00'

  let blueprint = blueprintRetrivalChallengeProduct.fileForRetrieveBlueprintChallenge
  if (utils.startsWith(blueprint, 'http')) {
    const blueprintUrl = blueprint
    blueprint = utils.extractFilename(blueprint)
    utils.downloadToFile(blueprintUrl, 'frontend/dist/frontend/assets/public/images/products/' + blueprint)
  }
  datacache.retrieveBlueprintChallengeFile = blueprint

  return Promise.all(
    products.map(
      ({ reviews = [], useForChristmasSpecialChallenge = false, urlForProductTamperingChallenge = false, fileForRetrieveBlueprintChallenge = false, ...product }) =>
        models.Product.create(product).catch(
          (err) => {
            logger.error(`Could not insert Product ${product.name}: ${err.message}`)
          }
        ).then((persistedProduct) => {
          if (useForChristmasSpecialChallenge) { datacache.products.christmasSpecial = persistedProduct }
          if (urlForProductTamperingChallenge) {
            datacache.products.osaft = persistedProduct
            datacache.challenges.changeProductChallenge.update({
              description: customizeChangeProductChallenge(
                datacache.challenges.changeProductChallenge.description,
                config.get('challenges.overwriteUrlForProductTamperingChallenge'),
                persistedProduct)
            })
          }
          if (fileForRetrieveBlueprintChallenge && datacache.challenges.changeProductChallenge.hint) {
            datacache.challenges.retrieveBlueprintChallenge.update({
              hint: customizeRetrieveBlueprintChallenge(
                datacache.challenges.retrieveBlueprintChallenge.hint,
                persistedProduct)
            })
          }
          return persistedProduct
        })
          .then(({ id }) =>
            Promise.all(
              reviews.map(({ text, author }) =>
                mongodb.reviews.insert({
                  message: text,
                  author: datacache.users[author].email,
                  product: id,
                  likesCount: 0,
                  likedBy: []
                }).catch((err) => {
                  logger.error(`Could not insert Product Review ${text}: ${err.message}`)
                })
              )
            )
          )
    )
  )

  function customizeChangeProductChallenge (description, customUrl, customProduct) {
    let customDescription = description.replace(/OWASP SSL Advanced Forensic Tool \(O-Saft\)/g, customProduct.name)
    customDescription = customDescription.replace('https://owasp.slack.com', customUrl)
    return customDescription
  }

  function customizeRetrieveBlueprintChallenge (hint, customProduct) {
    return hint.replace(/OWASP Juice Shop Logo \(3D-printed\)/g, customProduct.name)
  }
}

function createBaskets () {
  const baskets = [
    { UserId: 1 },
    { UserId: 2 },
    { UserId: 3 },
    { UserId: 11 },
    { UserId: 16 }
  ]

  return Promise.all(
    baskets.map(basket => {
      models.Basket.create(basket).catch((err) => {
        logger.error(`Could not insert Basket for UserId ${basket.UserId}: ${err.message}`)
      })
    })
  )
}

function createBasketItems () {
  const basketItems = [
    {
      BasketId: 1,
      ProductId: 1,
      quantity: 2
    },
    {
      BasketId: 1,
      ProductId: 2,
      quantity: 3
    },
    {
      BasketId: 1,
      ProductId: 3,
      quantity: 1
    },
    {
      BasketId: 2,
      ProductId: 4,
      quantity: 2
    },
    {
      BasketId: 3,
      ProductId: 4,
      quantity: 1
    },
    {
      BasketId: 4,
      ProductId: 4,
      quantity: 2
    },
    {
      BasketId: 5,
      ProductId: 3,
      quantity: 5
    },
    {
      BasketId: 5,
      ProductId: 4,
      quantity: 2
    }
  ]

  return Promise.all(
    basketItems.map(basketItem => {
      models.BasketItem.create(basketItem).catch((err) => {
        logger.error(`Could not insert BasketItem for BasketId ${basketItem.BasketId}: ${err.message}`)
      })
    })
  )
}

function createAnonymousFeedback () {
  const feedbacks = [
    {
      comment: 'Incompetent customer support! Can\'t even upload photo of broken purchase!<br><em>Support Team: Sorry, only order confirmation PDFs can be attached to complaints!</em>',
      rating: 2
    },
    {
      comment: 'This is <b>the</b> store for awesome stuff of all kinds!',
      rating: 4
    },
    {
      comment: 'Never gonna buy anywhere else from now on! Thanks for the great service!',
      rating: 4
    },
    {
      comment: 'Keep up the good work!',
      rating: 3
    }
  ]

  return Promise.all(
    feedbacks.map((feedback) => createFeedback(null, feedback.comment, feedback.rating))
  )
}

function createFeedback (UserId, comment, rating, author) {
  const authoredComment = author ? `${comment} (***${author.slice(3)})` : `${comment} (anonymous)`
  return models.Feedback.create({ UserId, comment: authoredComment, rating }).catch((err) => {
    logger.error(`Could not insert Feedback ${authoredComment} mapped to UserId ${UserId}: ${err.message}`)
  })
}

function createComplaints () {
  return models.Complaint.create({
    UserId: 3,
    message: 'I\'ll build my own eCommerce business! With Black Jack! And Hookers!'
  }).catch((err) => {
    logger.error(`Could not insert Complaint: ${err.message}`)
  })
}

function createRecycleItem () {
  const recycles = [
    {
      UserId: 2,
      quantity: 800,
      AddressId: 4,
      date: '2270-01-17',
      isPickup: true
    },
    {
      UserId: 3,
      quantity: 1320,
      AddressId: 6,
      date: '2006-01-14',
      isPickup: true
    },
    {
      UserId: 4,
      quantity: 120,
      AddressId: 1,
      date: '2018-04-16',
      isPickup: true
    },
    {
      UserId: 1,
      quantity: 300,
      AddressId: 3,
      date: '2018-01-17',
      isPickup: true
    },
    {
      UserId: 4,
      quantity: 350,
      AddressId: 1,
      date: '2018-03-17',
      isPickup: true
    },
    {
      UserId: 3,
      quantity: 200,
      AddressId: 6,
      date: '2018-07-17',
      isPickup: true
    },
    {
      UserId: 4,
      quantity: 140,
      AddressId: 1,
      date: '2018-03-19',
      isPickup: true
    },
    {
      UserId: 1,
      quantity: 150,
      AddressId: 3,
      date: '2018-05-12',
      isPickup: true
    },
    {
      UserId: 16,
      quantity: 500,
      AddressId: 2,
      date: '2019-02-18',
      isPickup: true
    }
  ]
  return Promise.all(
    recycles.map((recycle) => createRecycle(recycle))
  )
}

function createRecycle (data) {
  return models.Recycle.create(data).catch((err) => {
    logger.error(`Could not insert Recycling Model: ${err.message}`)
  })
}

async function createSecurityQuestions () {
  const questions = await loadStaticData('securityQuestions')

  await Promise.all(
    questions.map(async ({ question }) => {
      try {
        await models.SecurityQuestion.create({ question })
      } catch (err) {
        logger.error(`Could not insert SecurityQuestion ${question}: ${err.message}`)
      }
    })
  )
}

function createSecurityAnswer (UserId, SecurityQuestionId, answer) {
  return models.SecurityAnswer.create({ SecurityQuestionId, UserId, answer }).catch((err) => {
    logger.error(`Could not insert SecurityAnswer ${answer} mapped to UserId ${UserId}: ${err.message}`)
  })
}

function createOrders () {
  const email = 'admin@' + config.get('application.domain')
  const products = config.get('products')
  const basket1Products = [
    {
      quantity: 3,
      name: products[0].name,
      price: products[0].price,
      total: products[0].price * 3
    },
    {
      quantity: 1,
      name: products[1].name,
      price: products[1].price,
      total: products[1].price * 1
    }
  ]

  const basket2Products = [
    {
      quantity: 3,
      name: products[2].name,
      price: products[2].price,
      total: products[2].price * 3
    }
  ]

  const basket3Products = [
    {
      quantity: 3,
      name: products[0].name,
      price: products[0].price,
      total: products[0].price * 3
    },
    {
      quantity: 5,
      name: products[3].name,
      price: products[3].price,
      total: products[3].price * 5
    }
  ]

  const orders = [
    {
      orderId: insecurity.hash(email).slice(0, 4) + '-' + utils.randomHexString(16),
      email: (email ? email.replace(/[aeiou]/gi, '*') : undefined),
      totalPrice: basket1Products[0].total + basket1Products[1].total,
      products: basket1Products,
      eta: Math.floor((Math.random() * 5) + 1).toString(),
      delivered: false
    },
    {
      orderId: insecurity.hash(email).slice(0, 4) + '-' + utils.randomHexString(16),
      email: (email ? email.replace(/[aeiou]/gi, '*') : undefined),
      totalPrice: basket2Products[0].total,
      products: basket2Products,
      eta: '0',
      delivered: true
    },
    {
      orderId: insecurity.hash('demo').slice(0, 4) + '-' + utils.randomHexString(16),
      email: 'demo'.replace(/[aeiou]/gi, '*'),
      totalPrice: basket3Products[0].total + basket3Products[1].total,
      products: basket3Products,
      eta: '0',
      delivered: true
    }
  ]

  return Promise.all(
    orders.map(({ orderId, email, totalPrice, products, eta, delivered }) =>
      mongodb.orders.insert({
        orderId: orderId,
        email: email,
        totalPrice: totalPrice,
        products: products,
        eta: eta,
        delivered: delivered
      }).catch((err) => {
        logger.error(`Could not insert Order ${orderId}: ${err.message}`)
      })
    )
  )
}

function createPurchaseQuantity () {
  const orderedQuantitys = [
    {
      quantity: 3,
      ProductId: 1,
      UserId: 1
    },
    {
      quantity: 1,
      ProductId: 2,
      UserId: 1
    },
    {
      quantity: 3,
      ProductId: 3,
      UserId: 1
    }
  ]

  return Promise.all(
    orderedQuantitys.map(orderedQuantity => {
      models.PurchaseQuantity.create(orderedQuantity).catch((err) => {
        logger.error(`Could not insert ordered quantity: ${err.message}`)
      })
    })
  )
}<|MERGE_RESOLUTION|>--- conflicted
+++ resolved
@@ -96,12 +96,8 @@
           email: completeEmail,
           password,
           role,
-<<<<<<< HEAD
           deluxeToken: role === insecurity.roles.deluxe ? insecurity.deluxeToken(completeEmail) : '',
-          profileImage: profileImage || 'default.svg',
-=======
           profileImage: profileImage || '/assets/public/images/uploads/default.svg',
->>>>>>> fb8ff704
           totpSecret
         })
         datacache.users[key] = user
