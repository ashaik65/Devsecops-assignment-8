--- conflicted
+++ resolved
@@ -130,7 +130,7 @@
 
 // errorhandler requires us from overwriting a string property on it's module which is a big no-no with esmodules :/
 const errorhandler = require('errorhandler')
-<<<<<<< HEAD
+
 const cookieParser = require('cookie-parser')
 const serveIndex = require('serve-index')
 const bodyParser = require('body-parser')
@@ -143,11 +143,9 @@
 const swaggerUi = require('swagger-ui-express')
 const RateLimit = require('express-rate-limit')
 const ipfilter = require('express-ipfilter').IpFilter
-=======
 
 const startTime = Date.now()
 
->>>>>>> bd1abe93
 const swaggerDocument = yaml.load(fs.readFileSync('./swagger.yml', 'utf8'))
 
 const appName = config.get<string>('application.customMetricsPrefix')
@@ -673,16 +671,16 @@
   app.get('/snippets/fixes/:key', serveCodeFixes())
   app.post('/snippets/fixes', checkCorrectFix())
 
-<<<<<<< HEAD
+
   /* Route to CSRF */
   app.get('/csrf-token', (req, res) => {
     res.json({ csrfToken: req.csrfToken() })
   })
 
   app.use(angular())
-=======
+
   app.use(serveAngularClient())
->>>>>>> bd1abe93
+
 
   /* Error Handling */
   app.use(verify.errorHandlingChallenge())
