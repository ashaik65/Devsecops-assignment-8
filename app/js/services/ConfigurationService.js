<<<<<<< HEAD
var configCache = null

angular.module('juiceShop').factory('ConfigurationService', ['$http', function ($http) {
=======
angular.module('juiceShop').factory('ConfigurationService', ['$http', '$q', function ($http, $q) {
>>>>>>> 5a032575
  'use strict'

  var host = '/rest/admin'

  function getApplicationConfiguration () {
<<<<<<< HEAD
    if (configCache === null) {
      configCache = $http.get(host + '/application-configuration')
    }

    return configCache
=======
    var config = $q.defer()
    $http.get(host + '/application-configuration').success(function (data) {
      config.resolve(data.config)
    }).error(function (err) {
      config.reject(err)
    })
    return config.promise
>>>>>>> 5a032575
  }

  return {
    getApplicationConfiguration: getApplicationConfiguration
  }
}])<|MERGE_RESOLUTION|>--- conflicted
+++ resolved
@@ -1,22 +1,9 @@
-<<<<<<< HEAD
-var configCache = null
-
-angular.module('juiceShop').factory('ConfigurationService', ['$http', function ($http) {
-=======
 angular.module('juiceShop').factory('ConfigurationService', ['$http', '$q', function ($http, $q) {
->>>>>>> 5a032575
   'use strict'
 
   var host = '/rest/admin'
 
   function getApplicationConfiguration () {
-<<<<<<< HEAD
-    if (configCache === null) {
-      configCache = $http.get(host + '/application-configuration')
-    }
-
-    return configCache
-=======
     var config = $q.defer()
     $http.get(host + '/application-configuration').success(function (data) {
       config.resolve(data.config)
@@ -24,7 +11,6 @@
       config.reject(err)
     })
     return config.promise
->>>>>>> 5a032575
   }
 
   return {
