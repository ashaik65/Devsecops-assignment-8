--- conflicted
+++ resolved
@@ -11,47 +11,6 @@
 ## GitHub Contributors
 
 As reported by [`gitstats`](http://gitstats.sourceforge.net/) analysis
-<<<<<<< HEAD
-of `master` as of Sat, 29 Feb 2020.
-
-| Top 20 authors     | #Commits (%)  |
-|:-------------------|:--------------|
-| Björn Kimminich    | 7016 (56.48%) |
-| Bjoern Kimminich   | 3521 (28.34%) |
-| bjoern.kimminich   | 571 (4.60%)   |
-| Jannik Hollenbach  | 270 (2.17%)   |
-| Aashish683         | 217 (1.75%)   |
-| greenkeeper\[bot\] | 151 (1.22%)   |
-| agrawalarpit14     | 133 (1.07%)   |
-| MarcRler           | 127 (1.02%)   |
-| CaptainFreak       | 85 (0.68%)    |
-| Supratik Das       | 84 (0.68%)    |
-| aaryan10           | 22 (0.18%)    |
-| J12934             | 21 (0.17%)    |
-| m4l1c3             | 18 (0.14%)    |
-| Josh Grossman      | 15 (0.12%)    |
-| Aashish Singh      | 12 (0.10%)    |
-| Timo Pagel         | 11 (0.09%)    |
-| Scar26             | 10 (0.08%)    |
-| Martin Rock-Evans  | 10 (0.08%)    |
-| Alejandro Saenz    | 10 (0.08%)    |
-| omerlh             | 6 (0.05%)     |
-
-**Additional contributions by:** Marc O'Polo, Jorge Estigarribia,
-JamesCullum, madhurw7, Omer Levi Hevroni, Rick Daalhuizen, Nat McHugh,
-Mohit Sharma, Julian Winter, JuiceShopBot, João Fonseca, Greg Guthe,
-Arpit Agrawal, Aaryan Budhiraja, yuvraj, wurstbrot, tpagel, Simon
-Basset, Shivam Luthra, Roberto Abdelkader Martínez Pérez, Paulino
-Calderon, Ingo Bente, Devansh Batra, Andrew Stubbs, Abdelrhman Magdy,
-Aaron Edwards, whitesource-bolt-for-github\[bot\], root, ridhishjain,
-ninoseki, jamiemcgregor, battletux, Zander Mackie, ViktorLindstrm,
-Viktor Lindström, The Gitter Badger, Stuart Winter-Tear, Stephen OBrien,
-Simon de Lang, Priit Pääsukene, Nathaniel McHugh, Marc Rüttler,
-M4ttsson, Ken Friis Larsen, Johanna A, Joe Butler, Jet Anderson, Jason
-Haley, Jainendra Mandavi, Gorka Vicente, Dinis Cruz, Christian Kühn,
-Chris Castle, Bitdeli Chef, AviD, Artemiy Knipe | Артемий Кондатьев,
-Alvaro Viebrantz, Alec Brooks, Achim Grimm, Abhishek bundela
-=======
 of `master` as of Tue, 21 Apr 2020 after deduplication with `.mailmap`
 and
 [conversion into Markdown](https://jmalarcon.github.io/markdowntables/).
@@ -80,7 +39,6 @@
 |Marc O'Polo|6 (0.05%)|563|266|2019-03-16|2019-03-17|1 day, 23:36:28|2|20|
 
 **Additional contributions by:** Jorge Estigarribia, madhurw7, Nat McHugh, Rick Daalhuizen, Julian Winter, João Fonseca, Greg Guthe, yuvraj, Viktor Lindström, Simon Basset, Shivam Luthra, Roberto Abdelkader Martínez Pérez, Paulino Calderon, Nick Murison, Ingo Bente, Devansh Batra, Benjamin Liebe, Andrew Stubbs, Abdelrhman Magdy, Aaron Edwards, whitesource-bolt-for-github[bot], root, ridhishjain, ninoseki, jamiemcgregor, battletux, adam, Zander Mackie, Travis Webb, The Gitter Badger, Stuart Winter-Tear, Stephen OBrien, Simon de Lang, Priit Pääsukene, M4ttsson, Ken Friis Larsen, Johanna A, Joe Butler, Jet Anderson, Jason Haley, Jainendra Mandavi, Gorka Vicente, Dinis Cruz, Christian Kühn, Chris Castle, Bitdeli Chef, AviD, Artemiy Knipe | Артемий Кондатьев, Alvaro Viebrantz, Alec Brooks, Achim Grimm, Abhishek bundela
->>>>>>> 72511820
 
 ## Translators
 
