/* jslint node: true */
'use strict'

var fs = require('fs')
var request = require('request')
var colors = require('colors/safe')
var notifications = require('../data/datacache').notifications
var challenges = require('../data/datacache').challenges
var packageJson = require('../package.json')
var sanitizeHtml = require('sanitize-html')
var jsSHA = require('jssha')
var Entities = require('html-entities').AllHtmlEntities
var config = require('config')
var entities = new Entities()

var months = ['JAN', 'FEB', 'MAR', 'APR', 'MAY', 'JUN', 'JUL', 'AUG', 'SEP', 'OCT', 'NOV', 'DEC']

var ctfKey
fs.readFile('ctf.key', 'utf8', function (err, data) {
  if (err) {
    throw err
  }
  ctfKey = data
})

exports.queryResultToJson = function (data, status) {
  var wrappedData = {}
  if (data) {
    if (!data.length && data.dataValues) {
      wrappedData = data.dataValues
    } else if (data.length > 0) {
      wrappedData = []
      for (var i = 0; i < data.length; i++) {
        wrappedData.push(data[i].dataValues ? data[i].dataValues : data[i])
      }
    } else {
      wrappedData = data
    }
  }
  return {
    status: status || 'success',
    data: wrappedData
  }
}

exports.startsWith = function (str, prefix) {
  return str ? str.indexOf(prefix) === 0 : false
}

exports.endsWith = function (str, suffix) {
  return str ? str.indexOf(suffix, str.length - suffix.length) !== -1 : false
}

exports.contains = function (str, element) {
  return str ? str.indexOf(element) !== -1 : false
}

exports.containsEscaped = function (str, element) {
  return this.contains(str, element.replace(/"/g, '\\"'))
}

exports.containsOrEscaped = function (str, element) {
  return this.contains(str, element) || this.containsEscaped(str, element)
}

exports.unquote = function (str) {
  if (str && this.startsWith(str, '"') && this.endsWith(str, '"')) {
    return str.substring(1, str.length - 1)
  } else {
    return str
  }
}

exports.version = function (module) {
  if (module) {
    return packageJson.dependencies[module]
  } else {
    return packageJson.version
  }
}

exports.toHmac = function (text) {
  var shaObj = new jsSHA('SHA-1', 'TEXT') // eslint-disable-line new-cap
  shaObj.setHMACKey(ctfKey, 'TEXT')
  shaObj.update(text)
  return shaObj.getHMAC('HEX')
}

exports.solve = function (challenge) {
  var self = this
  challenge.solved = true
  challenge.save().success(function () {
    challenge.description = entities.decode(sanitizeHtml(challenge.description, {
      allowedTags: [],
      allowedAttributes: []
    }))
    console.log(colors.green('Solved') + ' challenge ' + colors.cyan(challenge.name) + ' (' + challenge.description + ')')
    self.notify(challenge)
  })
}

exports.notify = function (challenge) {
  if (!this.notSolved(challenge)) {
    var flag = this.toHmac(challenge.name)
    var notification = {
      challenge: challenge.name + ' (' + challenge.description + ')',
      flag: flag,
      hidden: !config.get('application.showChallengeSolvedNotifications')
    }
    notifications.push(notification)
    if (global.io) {
      global.io.emit('challenge solved', notification)
    }
  }
}

exports.notSolved = function (challenge) {
  return challenge && !challenge.solved
}

exports.findChallenge = function (challengeName) {
  for (var name in challenges) {
    if (challenges.hasOwnProperty(name)) {
      if (challenges[name].name === challengeName) {
        return challenges[name]
      }
    }
  }
  console.error('missing challenge with name: ' + challengeName)
}

exports.toMMMYY = function (date) {
  var month = date.getMonth()
  var year = date.getFullYear()
  return months[month] + year.toString().substring(2, 4)
}

exports.downloadToFile = function (url, dest, cb) {
  var file = fs.createWriteStream(dest)
  var sendReq = request.get(url)

  sendReq.on('response', function (response) {
<<<<<<< HEAD
    if (response.statusCode !== 200) {
      return cb(new Error('Response status was ' + response.statusCode))
=======
    if (cb && response.statusCode !== 200) {
      return cb('Response status was ' + response.statusCode)
>>>>>>> 5a032575
    }
  })

  sendReq.on('error', function (err) {
    fs.unlink(dest)
    if (cb) {
      return cb(err.message)
    } else {
      console.error('Problem downloading file: ' + err.message)
    }
  })

  sendReq.pipe(file)

  file.on('finish', function () {
    file.close(cb)
  })

  file.on('error', function (err) { // Handle errors
    fs.unlink(dest)
    if (cb) {
      return cb(err.message)
    } else {
      console.error('Problem writing downloaded file: ' + err.message)
    }
  })
}<|MERGE_RESOLUTION|>--- conflicted
+++ resolved
@@ -140,13 +140,8 @@
   var sendReq = request.get(url)
 
   sendReq.on('response', function (response) {
-<<<<<<< HEAD
-    if (response.statusCode !== 200) {
-      return cb(new Error('Response status was ' + response.statusCode))
-=======
     if (cb && response.statusCode !== 200) {
       return cb('Response status was ' + response.statusCode)
->>>>>>> 5a032575
     }
   })
 
