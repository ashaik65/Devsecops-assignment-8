--- conflicted
+++ resolved
@@ -15,13 +15,8 @@
 
 | Version | Supported          |
 |:--------|:-------------------|
-<<<<<<< HEAD
-| 10.0.x   | :white_check_mark: |
-| <10.0    | :x:                |
-=======
 | 10.2.x   | :white_check_mark: |
 | <10.2    | :x:                |
->>>>>>> 72511820
 
 ## Reporting a Vulnerability
 
