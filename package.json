{
  "name": "juice-shop",
<<<<<<< HEAD
  "version": "8.0.0-SNAPSHOT",
=======
  "version": "7.4.0-SNAPSHOT",
>>>>>>> ef11c43a
  "description": "An intentionally insecure JavaScript Web Application",
  "homepage": "http://owasp-juice.shop",
  "author": "Björn Kimminich <bjoern.kimminich@owasp.org> (https://www.owasp.org/index.php/User:Bjoern_Kimminich)",
  "contributors": [
    "Björn Kimminich",
    "Jannik Hollenbach",
    "Timo Pagel",
    "m4l1c3",
    "Shoeb Patel",
    "Josh Grossman",
    "Madhur Wadhwa",
    "Omer Levi Hevroni",
    "Jln Wntr",
    "Aashish Singh",
    "Greg Guthe",
    "Viktor Lindström",
    "Ingo Bente",
    "Aaron Edwards",
    "Yuvraj",
    "Gorka Vicente",
    "Dinis Cruz",
    "Jason Haley",
    "Simon Basset",
    "Ken Friis Larsen",
    "Simon de Lang",
    "battletux",
    "AviD",
    "Achim Grimm",
    "Christian Kühn",
    "Stuart Winter-Tear",
    "Manabu Niseki",
    "Abhishek bundela",
    "Joe Butler",
    "Stephen O'Brien",
    "Johanna",
    "Alvaro Viebrantz"
  ],
  "private": true,
  "keywords": [
    "web security",
    "web application security",
    "webappsec",
    "owasp",
    "pentest",
    "pentesting",
    "security",
    "vulnerable",
    "vulnerability",
    "broken",
    "bodgeit"
  ],
  "dependencies": {
    "body-parser": "~1.18",
    "colors": "~1.3.0",
    "config": "~1.30.0",
    "cookie-parser": "~1.4",
    "cors": "~2.8",
    "dottie": "~2.0",
    "download": "~6.2",
    "epilogue-js": "~0.7",
    "errorhandler": "~1.5",
    "express": "~4.16",
    "express-jwt": "0.1.3",
    "express-rate-limit": "~2.11",
    "express-security.txt": "~1.0",
    "file-stream-rotator": "~0.2",
    "fs-extra": "~6.0",
    "glob": "~7.1.2",
    "grunt": "~1.0",
    "grunt-angular-templates": "~1.1",
    "grunt-contrib-clean": "~1.1",
    "grunt-contrib-compress": "~1.4",
    "grunt-contrib-concat": "~1.0",
    "grunt-contrib-uglify": "~3.3",
    "hashids": "~1.1",
    "helmet": "~3.12.0",
    "html-entities": "~1.2",
    "js-yaml": "~3.12",
    "jsonwebtoken": "~8.3",
    "jssha": "~2.3",
<<<<<<< HEAD
    "libxmljs": "0.18.7",
=======
    "libxmljs": "0.19.0",
>>>>>>> ef11c43a
    "marsdb": "~0.6",
    "morgan": "~1.9",
    "multer": "~1.3",
    "notevil": "~1.1",
    "pdfkit": "~0.8",
    "replace": "~1.0.0",
    "request": "~2.86.0",
    "sanitize-html": "1.4.2",
    "sequelize": "^4.35.1",
    "serve-favicon": "~2.5",
    "serve-index": "~1.9",
    "socket.io": "~2.1",
    "sqlite3": "~4.0.0",
    "swagger-ui-express": "~3.0.7",
    "z85": "~0.0"
  },
  "devDependencies": {
    "chai": "~4.1",
    "codeclimate-test-reporter": "~0.5",
    "cross-spawn": "~6.0",
    "form-data": "~2.3",
    "frisby": "~2.0",
    "grunt-cli": "~1.2",
    "http-server": "~0.11",
    "jasmine": "~3.1",
    "jasmine-core": "~3.1",
    "jasmine-reporters": "~2.3",
    "jest": "~23.1",
    "karma": "~2.0",
    "karma-chrome-launcher": "~2.2",
    "karma-cli": "~1.0",
    "karma-coverage": "~1.1",
    "karma-jasmine": "~1.1",
    "karma-junit-reporter": "~1.2",
    "karma-phantomjs-launcher": "~1.0",
    "karma-safari-launcher": "~1.0",
    "lcov-result-merger": "~3.0",
    "mocha": "~5.2",
    "nyc": "^12.0.2",
    "phantomjs-prebuilt": "~2.1",
    "protractor": "~5.3",
    "shelljs": "~0.8",
    "sinon": "~6.0",
    "sinon-chai": "~3.2",
    "socket.io-client": "~2.1",
    "standard": "~11",
    "stryker": "~0",
    "stryker-api": "~0",
    "stryker-html-reporter": "~0",
    "stryker-jasmine": "~0",
    "stryker-javascript-mutator": "~0",
    "stryker-karma-runner": "~0",
    "stryker-mocha-framework": "~0",
    "stryker-mocha-runner": "~0"
  },
  "repository": {
    "type": "git",
    "url": "https://github.com/bkimminich/juice-shop.git"
  },
  "bugs": {
    "url": "https://github.com/bkimminich/juice-shop/issues"
  },
  "license": "MIT",
  "scripts": {
    "postinstall": "npm --prefix ./app install ./app && grunt minify",
    "start": "node app",
    "test": "standard && karma start karma.conf.js && nyc --report-dir=./build/reports/coverage/server-tests mocha test/server",
    "frisby": "nyc --report-dir=./build/reports/coverage/api-tests jest --silent -i",
    "preupdate-webdriver": "npm install",
    "update-webdriver": "webdriver-manager update --gecko false",
    "preprotractor": "npm run update-webdriver",
    "protractor": "node test/e2eTests.js",
    "stryker": "stryker run stryker.client-conf.js",
    "vagrant": "cd vagrant && vagrant up"
  },
  "engines": {
    "node": "8 - 9"
  },
  "standard": {
    "ignore": [
      "/app/private/**",
      "/vagrant/**"
    ],
    "env": {
      "jasmine": true,
      "node": true,
      "browser": true,
      "mocha": true,
      "protractor": true
    },
    "global": [
      "angular",
      "inject"
    ]
  },
  "nyc": {
    "include": [
      "lib/*.js",
      "routes/*.js"
    ],
    "all": true,
    "reporter": [
      "lcov",
      "text-summary"
    ]
  },
  "jest": {
    "globalSetup": "./test/apiTestsSetup.js",
    "globalTeardown": "./test/apiTestsTeardown.js",
    "testMatch": [
      "**/test/api/*Spec.js"
    ],
    "testPathIgnorePatterns": [
      "/node_modules/",
      "/app/node_modules/"
    ]
  },
  "greenkeeper": {
    "ignore": [
      "sanitize-html",
      "express-jwt"
    ]
  }
}<|MERGE_RESOLUTION|>--- conflicted
+++ resolved
@@ -1,10 +1,6 @@
 {
   "name": "juice-shop",
-<<<<<<< HEAD
   "version": "8.0.0-SNAPSHOT",
-=======
-  "version": "7.4.0-SNAPSHOT",
->>>>>>> ef11c43a
   "description": "An intentionally insecure JavaScript Web Application",
   "homepage": "http://owasp-juice.shop",
   "author": "Björn Kimminich <bjoern.kimminich@owasp.org> (https://www.owasp.org/index.php/User:Bjoern_Kimminich)",
@@ -85,11 +81,7 @@
     "js-yaml": "~3.12",
     "jsonwebtoken": "~8.3",
     "jssha": "~2.3",
-<<<<<<< HEAD
-    "libxmljs": "0.18.7",
-=======
     "libxmljs": "0.19.0",
->>>>>>> ef11c43a
     "marsdb": "~0.6",
     "morgan": "~1.9",
     "multer": "~1.3",
