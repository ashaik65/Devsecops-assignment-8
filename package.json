{
  "name": "juice-shop",
  "version": "8.4.0-SNAPSHOT",
  "description": "Probably the most modern and sophisticated insecure web application",
  "homepage": "http://owasp-juice.shop",
  "author": "Björn Kimminich <bjoern.kimminich@owasp.org> (https://www.owasp.org/index.php/User:Bjoern_Kimminich)",
  "contributors": [
    "Björn Kimminich",
    "Aashish Singh",
    "Jannik Hollenbach",
    "Shoeb Patel",
    "m4l1c3",
    "Timo Pagel",
    "Josh Grossman",
    "Madhur Wadhwa",
    "Omer Levi Hevroni",
    "Greg Guthe",
    "Jln Wntr",
    "Simon Basset",
    "Shivam Luthra",
    "Ingo Bente",
    "Yuvraj",
    "Viktor Lindström",
    "Aaron Edwards",
    "Jet Anderson",
    "Zandar Mackie",
    "Artemiy Knipe",
    "Jason Haley",
    "Ken Friis Larsen",
    "Simon de Lang",
    "battletux",
    "AviD",
    "Achim Grimm",
    "Christian Kühn",
    "Stuart Winter-Tear",
    "Manabu Niseki",
    "Abhishek bundela",
    "Joe Butler",
    "Stephen O'Brien",
    "Johanna",
    "Alvaro Viebrantz",
    "Gorka Vicente",
    "Dinis Cruz"
  ],
  "private": true,
  "keywords": [
    "web security",
    "web application security",
    "webappsec",
    "owasp",
    "pentest",
    "pentesting",
    "security",
    "vulnerable",
    "vulnerability",
    "broken",
    "bodgeit"
  ],
  "dependencies": {
    "body-parser": "~1.18.3",
    "clarinet": "^0.12.3",
    "colors": "^1.3.3",
    "concurrently": "~4.1.0",
    "config": "~2.0.0",
    "cookie-parser": "~1.4",
    "cors": "~2.8.5",
    "dottie": "~2.0.1",
    "download": "~7.1.0",
    "epilogue-js": "~0.7",
    "errorhandler": "~1.5",
    "express": "~4.16.4",
    "express-jwt": "0.1.3",
    "express-rate-limit": "~3.3.1",
    "express-robots-txt": "~0.4",
    "express-security.txt": "~2.0",
    "file-stream-rotator": "~0.4.1",
    "fs-extra": "~7.0.0",
    "glob": "~7.1.3",
    "grunt": "~1.0",
    "grunt-contrib-compress": "~1.4",
    "hashids": "~1.2.2",
    "helmet": "~3.15.0",
    "html-entities": "~1.2",
    "is-docker": "~1.1.0",
    "is-heroku": "~2.0.0",
    "jade": "~1.11.0",
    "js-yaml": "^3.12.1",
    "jsonwebtoken": "~8.4.0",
    "jssha": "~2.3",
    "libxmljs": "0.19",
    "marsdb": "~0.6",
    "morgan": "~1.9.1",
    "multer": "~1.4.1",
    "notevil": "~1.1",
    "pdfkit": "~0.8",
    "replace": "^1.0.1",
    "request": "~2.88.0",
    "sanitize-html": "1.4.2",
    "semver": "~5.6.0",
    "sequelize": "~4.42.0",
    "serve-index": "~1.9",
    "socket.io": "~2.2.0",
    "sqlite3": "^4.0.6",
    "swagger-ui-express": "^4.0.2",
    "unzipper": "0.8.12",
    "z85": "~0.0"
  },
  "devDependencies": {
    "chai": "~4.2",
    "codeclimate-test-reporter": "~0.5.1",
    "cross-spawn": "~6.0",
    "frisby": "2.1.1",
    "grunt-cli": "~1.3.2",
    "http-server": "~0.11",
    "jasmine": "^3.3.1",
    "jasmine-core": "~3.3.0",
    "jasmine-reporters": "~2.3.2",
    "jest": "~23.6.0",
    "lcov-result-merger": "~3.1.0",
    "mocha": "~5.2",
<<<<<<< HEAD
    "nyc": "~13.2.0",
    "protractor": "~5.4.1",
=======
    "nyc": "~13.0.1",
    "protractor": "^5.4.2",
>>>>>>> bafbaa62
    "shelljs": "~0.8.3",
    "sinon": "~6.3.5",
    "sinon-chai": "~3.2",
    "socket.io-client": "~2.2.0",
    "standard": "~12.0.1"
  },
  "repository": {
    "type": "git",
    "url": "https://github.com/bkimminich/juice-shop.git"
  },
  "bugs": {
    "url": "https://github.com/bkimminich/juice-shop/issues"
  },
  "license": "MIT",
  "scripts": {
    "postinstall": "cd frontend && npm install && cd .. && npm run build",
    "serve": "concurrently --kill-others \"node app\" \"cd frontend && ng serve\"",
    "build": "cd frontend && node --max-old-space-size=8192 ./node_modules/@angular/cli/bin/ng build --aot --prod --output-hashing=none --vendor-chunk=true --source-map=false",
    "start": "node app",
    "lint": "standard && cd frontend && ng lint && cd ..",
    "test": "cd frontend && ng test --watch=false --source-map=false && cd .. && nyc --report-dir=./build/reports/coverage/server-tests mocha test/server",
    "frisby": "nyc --report-dir=./build/reports/coverage/api-tests jest --silent --runInBand",
    "preprotractor": "webdriver-manager update --gecko false",
    "protractor": "npm run e2e",
    "e2e": "node test/e2eTests.js",
    "vagrant": "cd vagrant && vagrant up",
    "package": "grunt package"
  },
  "engines": {
    "node": "8 - 11"
  },
  "standard": {
    "ignore": [
      "/app/private/**",
      "/vagrant/**",
      "/frontend/**"
    ],
    "env": {
      "jasmine": true,
      "node": true,
      "browser": true,
      "mocha": true,
      "protractor": true
    },
    "global": [
      "angular",
      "inject"
    ]
  },
  "nyc": {
    "include": [
      "lib/*.js",
      "routes/*.js"
    ],
    "all": true,
    "reporter": [
      "lcov",
      "text-summary"
    ]
  },
  "jest": {
    "testURL": "http://localhost",
    "globalSetup": "./test/apiTestsSetup.js",
    "globalTeardown": "./test/apiTestsTeardown.js",
    "setupTestFrameworkScriptFile": "./test/apiTestsSetupJest.js",
    "testMatch": [
      "**/test/api/*Spec.js"
    ],
    "testPathIgnorePatterns": [
      "/node_modules/",
      "/frontend/node_modules/"
    ]
  },
  "greenkeeper": {
    "ignore": [
      "sanitize-html",
      "express-jwt"
    ]
  }
}<|MERGE_RESOLUTION|>--- conflicted
+++ resolved
@@ -118,13 +118,8 @@
     "jest": "~23.6.0",
     "lcov-result-merger": "~3.1.0",
     "mocha": "~5.2",
-<<<<<<< HEAD
     "nyc": "~13.2.0",
-    "protractor": "~5.4.1",
-=======
-    "nyc": "~13.0.1",
     "protractor": "^5.4.2",
->>>>>>> bafbaa62
     "shelljs": "~0.8.3",
     "sinon": "~6.3.5",
     "sinon-chai": "~3.2",
