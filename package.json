--- conflicted
+++ resolved
@@ -119,13 +119,8 @@
     "karma-phantomjs-launcher": "~1.0",
     "karma-safari-launcher": "~1.0",
     "lcov-result-merger": "~2.0.0",
-<<<<<<< HEAD
     "mocha": "~5.2.0",
-    "nyc": "~11.7.1",
-=======
-    "mocha": "~5.1.1",
     "nyc": "~11.8.0",
->>>>>>> df1551be
     "phantomjs-prebuilt": "~2.1",
     "protractor": "~5.3",
     "shelljs": "~0.8.1",
