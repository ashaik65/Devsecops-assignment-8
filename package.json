{
  "name": "juice-shop",
  "version": "8.0.0-SNAPSHOT",
  "description": "An intentionally insecure JavaScript Web Application",
  "homepage": "http://owasp-juice.shop",
  "author": "Björn Kimminich <bjoern.kimminich@owasp.org> (https://www.owasp.org/index.php/User:Bjoern_Kimminich)",
  "contributors": [
    "Björn Kimminich",
    "Jannik Hollenbach",
    "Timo Pagel",
    "m4l1c3",
    "Shoeb Patel",
    "Josh Grossman",
    "Madhur Wadhwa",
    "Omer Levi Hevroni",
    "Jln Wntr",
    "Aashish Singh",
    "Greg Guthe",
    "Viktor Lindström",
    "Ingo Bente",
    "Aaron Edwards",
    "Yuvraj",
    "Gorka Vicente",
    "Dinis Cruz",
    "Jason Haley",
    "Simon Basset",
    "Ken Friis Larsen",
    "Simon de Lang",
    "battletux",
    "AviD",
    "Achim Grimm",
    "Christian Kühn",
    "Stuart Winter-Tear",
    "Manabu Niseki",
    "Abhishek bundela",
    "Joe Butler",
    "Stephen O'Brien",
    "Johanna",
    "Alvaro Viebrantz"
  ],
  "private": true,
  "keywords": [
    "web security",
    "web application security",
    "webappsec",
    "owasp",
    "pentest",
    "pentesting",
    "security",
    "vulnerable",
    "vulnerability",
    "broken",
    "bodgeit"
  ],
  "dependencies": {
    "body-parser": "~1.18",
    "clarinet": "~0.12.0",
    "colors": "~1.3.0",
    "concurrently": "^3.5.1",
    "config": "~2.0.0",
    "cookie-parser": "~1.4",
    "cors": "~2.8",
    "dottie": "~2.0",
    "download": "~7.1.0",
    "epilogue-js": "~0.7",
    "errorhandler": "~1.5",
    "express": "~4.16",
    "express-jwt": "0.1.3",
<<<<<<< HEAD
    "express-rate-limit": "~2.11",
    "express-robots": "~0.1",
    "express-security.txt": "~1.0",
=======
    "express-rate-limit": "~2.12.2",
    "express-security.txt": "~1.0",
    "express-robots-txt": "~0.4",
>>>>>>> 864f6244
    "file-stream-rotator": "~0.2",
    "fs-extra": "~7.0.0",
    "glob": "~7.1.2",
    "grunt": "~1.0",
    "grunt-angular-templates": "~1.1",
    "grunt-contrib-clean": "~1.1",
    "grunt-contrib-compress": "~1.4",
    "grunt-contrib-concat": "~1.0",
    "grunt-contrib-uglify": "~3.4.0",
    "hashids": "~1.1",
    "helmet": "~3.13.0",
    "html-entities": "~1.2",
    "js-yaml": "~3.12",
    "jsonwebtoken": "~8.3",
    "jssha": "~2.3",
    "libxmljs": "0.19.0",
    "marsdb": "~0.6",
    "morgan": "~1.9",
    "multer": "~1.3",
    "ngx-bar-rating": "^1.1.0",
    "notevil": "~1.1",
    "pdfkit": "~0.8",
    "replace": "~1.0.0",
    "request": "~2.88.0",
    "sanitize-html": "1.4.2",
    "sequelize": "^4.35.1",
    "serve-favicon": "~2.5",
    "serve-index": "~1.9",
    "socket.io": "~2.1",
    "sqlite3": "^4.0.1",
    "swagger-ui-express": "~3.0.7",
    "unzipper": "0.8.12",
    "z85": "~0.0"
  },
  "devDependencies": {
    "chai": "~4.1",
    "codeclimate-test-reporter": "~0.5",
    "cross-spawn": "~6.0",
    "form-data": "~2.3",
    "frisby": "~2.1.0",
    "grunt-cli": "~1.2",
    "http-server": "~0.11",
    "jasmine": "~3.2.0",
    "jasmine-core": "~3.2.0",
    "jasmine-reporters": "~2.3",
    "jest": "~23.1",
    "karma": "~3.0.0",
    "karma-chrome-launcher": "~2.2",
    "karma-cli": "~1.0",
    "karma-coverage": "~1.1",
    "karma-jasmine": "~1.1",
    "karma-junit-reporter": "~1.2",
    "karma-phantomjs-launcher": "~1.0",
    "karma-safari-launcher": "~1.0",
    "lcov-result-merger": "~3.1.0",
    "mocha": "~5.2",
    "nyc": "^12.0.2",
    "phantomjs-prebuilt": "~2.1",
    "protractor": "~5.4.0",
    "shelljs": "~0.8",
    "sinon": "~6.0",
    "sinon-chai": "~3.2",
    "socket.io-client": "~2.1",
    "standard": "~11",
    "stryker": "~0",
    "stryker-api": "~0",
    "stryker-html-reporter": "~0",
    "stryker-jasmine": "~0",
    "stryker-javascript-mutator": "~0",
    "stryker-karma-runner": "~0",
    "stryker-mocha-framework": "~0",
    "stryker-mocha-runner": "~0"
  },
  "repository": {
    "type": "git",
    "url": "https://github.com/bkimminich/juice-shop.git"
  },
  "bugs": {
    "url": "https://github.com/bkimminich/juice-shop/issues"
  },
  "license": "MIT",
  "scripts": {
    "postinstall": "npm --prefix ./app install ./app && grunt minify && cd frontend && npm install && cd .. && npm run build",
    "serve": "concurrently --kill-others \"node app\" \"cd frontend && ng serve\"",
    "build": "cd frontend && node --max-old-space-size=8192 ./node_modules/@angular/cli/bin/ng build --aot --prod --output-hashing=none",
    "start": "node app",
    "test": "standard && cd frontend && ng lint && ng test --watch=false && cd .. && nyc --report-dir=./build/reports/coverage/server-tests mocha test/server",
    "frisby": "nyc --report-dir=./build/reports/coverage/api-tests jest --silent -i",
    "preupdate-webdriver": "npm install",
    "update-webdriver": "webdriver-manager update --gecko false",
    "preprotractor": "npm run update-webdriver",
    "protractor": "node test/e2eTests.js",
    "pree2e": "npm install",
    "e2e": "node test/e2eTests.js",
    "stryker": "stryker run stryker.client-conf.js",
    "vagrant": "cd vagrant && vagrant up"
  },
  "engines": {
    "node": "8 - 10"
  },
  "standard": {
    "ignore": [
      "/app/private/**",
      "/vagrant/**",
      "/frontend/**"
    ],
    "env": {
      "jasmine": true,
      "node": true,
      "browser": true,
      "mocha": true,
      "protractor": true
    },
    "global": [
      "angular",
      "inject"
    ]
  },
  "nyc": {
    "include": [
      "lib/*.js",
      "routes/*.js"
    ],
    "all": true,
    "reporter": [
      "lcov",
      "text-summary"
    ]
  },
  "jest": {
    "testURL": "http://localhost",
    "globalSetup": "./test/apiTestsSetup.js",
    "globalTeardown": "./test/apiTestsTeardown.js",
    "testMatch": [
      "**/test/api/*Spec.js"
    ],
    "testPathIgnorePatterns": [
      "/node_modules/",
      "/app/node_modules/"
    ]
  },
  "greenkeeper": {
    "ignore": [
      "sanitize-html",
      "express-jwt"
    ]
  }
}<|MERGE_RESOLUTION|>--- conflicted
+++ resolved
@@ -66,15 +66,9 @@
     "errorhandler": "~1.5",
     "express": "~4.16",
     "express-jwt": "0.1.3",
-<<<<<<< HEAD
-    "express-rate-limit": "~2.11",
-    "express-robots": "~0.1",
+    "express-rate-limit": "~2.12.2",
+    "express-robots-txt": "~0.4",
     "express-security.txt": "~1.0",
-=======
-    "express-rate-limit": "~2.12.2",
-    "express-security.txt": "~1.0",
-    "express-robots-txt": "~0.4",
->>>>>>> 864f6244
     "file-stream-rotator": "~0.2",
     "fs-extra": "~7.0.0",
     "glob": "~7.1.2",
