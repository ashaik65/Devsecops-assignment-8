--- conflicted
+++ resolved
@@ -91,11 +91,7 @@
     "sequelize": "^4.35.1",
     "serve-favicon": "~2.5",
     "serve-index": "~1.9",
-<<<<<<< HEAD
-    "socket.io": "~2.1.0",
-=======
     "socket.io": "~2.1",
->>>>>>> b960cc8d
     "sqlite3": "~4.0.0",
     "swagger-ui-express": "~3.0.5",
     "z85": "~0.0"
