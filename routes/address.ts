/*
 * Copyright (c) 2014-2022 Bjoern Kimminich & the OWASP Juice Shop contributors.
 * SPDX-License-Identifier: MIT
 */

<<<<<<< HEAD
import models = require("../models/index");
import { Request, Response, NextFunction } from "express";

module.exports.getAddress = function getAddress() {
  return async (req: Request, res: Response, next: NextFunction) => {
    const addresses = await models.Address.findAll({
      where: { UserId: req.body.UserId },
    });
    res.status(200).json({ status: "success", data: addresses });
  };
};

module.exports.getAddressById = function getAddressById() {
  return async (req: Request, res: Response, next: NextFunction) => {
    const address = await models.Address.findOne({
      where: { id: req.params.id, UserId: req.body.UserId },
    });
=======
import { Request, Response } from 'express'
import { AddressModel } from '../models/address'

module.exports.getAddress = function getAddress () {
  return async (req: Request, res: Response) => {
    const addresses = await AddressModel.findAll({ where: { UserId: req.body.UserId } })
    res.status(200).json({ status: 'success', data: addresses })
  }
}

module.exports.getAddressById = function getAddressById () {
  return async (req: Request, res: Response) => {
    const address = await AddressModel.findOne({ where: { id: req.params.id, UserId: req.body.UserId } })
>>>>>>> 93ac321b
    if (address) {
      res.status(200).json({ status: "success", data: address });
    } else {
      res
        .status(400)
        .json({ status: "error", data: "Malicious activity detected." });
    }
  };
};

<<<<<<< HEAD
module.exports.delAddressById = function delAddressById() {
  return async (req: Request, res: Response, next: NextFunction) => {
    const address = await models.Address.destroy({
      where: { id: req.params.id, UserId: req.body.UserId },
    });
=======
module.exports.delAddressById = function delAddressById () {
  return async (req: Request, res: Response) => {
    const address = await AddressModel.destroy({ where: { id: req.params.id, UserId: req.body.UserId } })
>>>>>>> 93ac321b
    if (address) {
      res
        .status(200)
        .json({ status: "success", data: "Address deleted successfully." });
    } else {
      res
        .status(400)
        .json({ status: "error", data: " Malicious activity detected." });
    }
  };
};<|MERGE_RESOLUTION|>--- conflicted
+++ resolved
@@ -3,25 +3,6 @@
  * SPDX-License-Identifier: MIT
  */
 
-<<<<<<< HEAD
-import models = require("../models/index");
-import { Request, Response, NextFunction } from "express";
-
-module.exports.getAddress = function getAddress() {
-  return async (req: Request, res: Response, next: NextFunction) => {
-    const addresses = await models.Address.findAll({
-      where: { UserId: req.body.UserId },
-    });
-    res.status(200).json({ status: "success", data: addresses });
-  };
-};
-
-module.exports.getAddressById = function getAddressById() {
-  return async (req: Request, res: Response, next: NextFunction) => {
-    const address = await models.Address.findOne({
-      where: { id: req.params.id, UserId: req.body.UserId },
-    });
-=======
 import { Request, Response } from 'express'
 import { AddressModel } from '../models/address'
 
@@ -35,7 +16,6 @@
 module.exports.getAddressById = function getAddressById () {
   return async (req: Request, res: Response) => {
     const address = await AddressModel.findOne({ where: { id: req.params.id, UserId: req.body.UserId } })
->>>>>>> 93ac321b
     if (address) {
       res.status(200).json({ status: "success", data: address });
     } else {
@@ -46,17 +26,9 @@
   };
 };
 
-<<<<<<< HEAD
-module.exports.delAddressById = function delAddressById() {
-  return async (req: Request, res: Response, next: NextFunction) => {
-    const address = await models.Address.destroy({
-      where: { id: req.params.id, UserId: req.body.UserId },
-    });
-=======
 module.exports.delAddressById = function delAddressById () {
   return async (req: Request, res: Response) => {
     const address = await AddressModel.destroy({ where: { id: req.params.id, UserId: req.body.UserId } })
->>>>>>> 93ac321b
     if (address) {
       res
         .status(200)
