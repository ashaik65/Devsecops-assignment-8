# CS467 OWASP Juice Shop How-to Guide


## Injection Vulnerability - OWASP #3
#### Exploiting Injection via DOM XSS
###### By: Kuljot Biring

For this vulnerability it should be noted that Cross-site Scripting (XSS) is a vulnerability that allows an attacker to inject malicious scripts into web pages. They can be used to steal information. Hijack user sessions (cookies) and perform other nefarious actions.

Here we are going to inject a payload into the Document Object Model (DOM). Insecure client-side Javascript is allowing this XSS to take place.

Looking at the Juice Shop webpage, the area that stands out as a place to test any kind of injection or payload would be areas that allow user input. In our case this is the website's search bar.

Since we are just doing a proof of concept lets send a script that contains and alert. First, right click on the webpage and select inspect. This will open developers tools in a separate frame. In the search bar, we will enter: `<h1>Hacking is Cool</h1>`

Press enter. Notice how this shows up on the webpage search results? If we right click and inspect the text we put on the page, we can see it has been inserted into the code.

Now lets try inserting a bit of JavaScript. In the search bar enter the following and hit enter:

```
<iframe src="javascript:alert(`HERE IS AN XSS INJECTION - KULJOT BIRING`)">.
```

![Screenshot 2024-10-21 at 9 35 10 PM](https://github.com/user-attachments/assets/fbf4bd51-4678-4bb6-8cfc-2f8b5172a79c)

_Screen shot of payload in the search bar_


If we search for this string in the page inspector we entered, we can see our iframe has been injected into the code. Now imagine if this had been something much more malicious being injected into our code such as code to steal a user's cookies?


![Screenshot 2024-10-22 at 3 13 49 PM](https://github.com/user-attachments/assets/951dc834-48d5-4736-a597-f6d82de7a3fd)

_code inserted into DOM_

#### Remediating the Injection Vulnerability

OK, now that we know we can perform injection attacks via the search bar, we look to how we can remedy this. Let's find the code that deals with the search bar. After some digging we see that in the folder:

```
frontend > src > app > search-result
```
there is a file called `search-result.component.ts`. In this file we can see the following snippet of code which seems to be overriding Angular's built-in safeguards which would prevent an XSS attack.

![Screenshot 2024-10-21 at 9 35 37 PM](https://github.com/user-attachments/assets/9feb704f-dcf9-4500-97be-55f192bc17f8)

_image of insecure code_


The solution here is to remedy this code by not bypassing built-in security trusts in the first place.

![Screenshot 2024-10-21 at 9 35 55 PM](https://github.com/user-attachments/assets/10094bd5-cd40-4dd6-afdb-7684901f77b2)

_code fix_


#### Key Takeaways

XSS allows malicious code to be injected. Without sanitization and security checks, bad actors can perform a number of actions which can lead to various effects such as; running malicious scripts which can steal user information, cookies and run a wide variety of other nefarious code on your webpage. Here we are simply using a DOM XSS to trigger an alert as a proof of concept. However, as you can see, this vulnerability has a lot of potential for harm.

## Vulnerable and Outdated Components - OWASP #6
#### Exploiting Outdated Allowlist
###### By: Jason Gottlieb

For this vulnerability we will be looking at how outdated parts of a web application can be used as an attack vector. Often, websites will want to move users to another website to handle things such as donations or payments. Since developers want to ensure that users are only redirected to websites that are safe, they will ensure that only certain websites can be used as a redirect. The term for this collection of allowed URL's is an Allowlist. If an attacker tries to redirect a user through the site to a URL that they control, it won't work. 

This concept works well to protect users, but can unintentionally be used as an opportunity for scammers when the list is out of date. In this scenario, the Juice Shop has an outdated Allowlist that will let users be redirected to Cryptocurrency wallet sites. In the past, the Juice Shop used one of this wallets for a legitimate purpose, to collect payments from users. However, the Juice Shop has stopped using the wallet but left the URL's in the Allowlist. 

If an attacker was to discover that these URL's are in the Allowlist, they could generate their own wallet URL that is slightly different from the official Juice Shop one and present it to users. Since the URL would redirect through the Juice Shop site, it would be very hard for the average user to tell that this is a scam. Let's go over how an attacker might discover a vulnerable link.

First, right click on the webpage and select inspect. Navigate to the debugger tab and take a look at main.js. From there we can use CTRL-F to search for the string "redirect" until we come accross a URL that could be used as an attack vector.

![alt text](image.png)

_image of potentially vulnerable URL_


Here we find the following URL:
```
/redirect?to=https://blockchain.info/address/1AbKfgvw9psQ41NbLi8kufDQTezwG8DRZm
```

If we are to paste that into our search bar, we will be redirected to a Cryptocurrency wallet. While this by itself isn't an issue, the Juice Shop no longer uses these wallets to collect payments so we are just leaving an attack vector open with no benefit.

#### Remediating the Outdated Component Vulnerability

The easiest way to fix this vulnerability is to remove those URL's from the Allowlist. Inside the lib folder there is a file called `insecurity.ts` that handles the Allowlist.

![alt text](image-1.png)

_image of insecure code_

The solution is to remove any URL's that we don't want to  be redirected. Just comment out the appropriate URL's.

![alt text](image-2.png)

_code fix_

#### Key Takeaways

Allowlists are a powerful tool in controlling where users can be redirected. However, if they fall out of date they can become a serious vulnerability. Developers should strive to make sure that the URL's that are within their Allowlist are secure and can't be used for phishing scams. Additionally, Allowlists should be kept up to date. Developers should add checking their Allowlist to a regular maintenance schedule and frequently audit which URL's are contained within it.

## Cryptographic Failures vulnerability - OWASP #2
#### Exploiting Sensitive Data
###### By: Pontipe Kopkaew

For this vulnerability, we will exploit a confidential document. The goal is to find a hidden file containing sensitive information about potential hostile takeovers by management. By exploring various links within the application, we should be able to locate this unprotected file and access its contents.

To begin, we do not need any tools to exploit the vulnerability; instead, we should thoroughly explore the Juice Shop website, looking for links that might lead to embedded documents.

![alt text](image-3.png)

_screenshot of About Us Page_

There is a link on the "About Us" page that directs users to the terms of use, which leads to the URL: https://cs467-owasp-juice-shop-87450be9c684.herokuapp.com/ftp/legal.md. From this, we can deduce that the document is named legal.md and is located in the ftp directory, prompting us to investigate further.

![alt text](image-4.png)

_screenshot of the content of legal.md_

The next step is to navigate to the directory at https://cs467-owasp-juice-shop-87450be9c684.herokuapp.com/ftp to check its contents.

![alt text](image-5.png)

_screenshot of the content of the ftp directory_

Finally, if we examine the contents of the directory, we will discover that acquisitions.md is the file containing the sensitive data we are seeking.

![alt text](image-6.png)

_screenshot of the content of acquisitions.md_

#### Remediating Cryptographic Failures vulnerability

To address this issue, we should eliminate access to the directory listing of /ftp directory by commenting out the relevant code snippet in the server.ts file of the application. This code creates an endpoint that serves a directory listing of the ftp folder, which can be a potential security risk if not properly secured, as it could expose sensitive files to unauthorized users. By taking this action, we effectively resolve the data leak.

![alt text](image-7.png)

_screenshot of insecure code snippet from GitHub_

![alt text](image-8.png)

_screenshot of secure code snippet from code editor_

#### Key Takeaways

The key takeaway from this exploit is the importance for organizations to prioritize strong data protection measures to keep sensitive information safe. Protecting data is important not only for maintaining customer trust but also for complying with legal regulations and avoiding potential financial losses. Regularly reviewing and enhancing security practices is vital for reducing risks and ensuring that data is secure from potential threats.

<<<<<<< HEAD
## Injection Vulnerability - OWASP #3
#### Exploiting SQL Injection
###### By: Jason Gottlieb

For this vulnerability we will be looking at how directly passing user input to a SQL Query can lead to an injection attack. When allowing users to log in, the Juice Shop has a user type in their email and password. On the back end, the inputs are passed into a SQL Query that checks a table of emails and passwords. If the email and password matches what is on record, a token is passed back to the user that allows them to log in. This is standard practice for logging users into a service. The Juice Shop makes a mistake however when they do not check the user input to make sure that they are only putting in a valid email.

When the user inputs their email, their input is directly slotted into the SQL Query to the database. Since there is no sanitization, it is possible for a knowledgable attacker to hijack the SQL Query and input their own commands. Let's take a look at how this might be accomplished. We begin by navigating to the login page, opening up the browser inspector, and going to the "Network" tab.

![alt text](SQLInjection1.png)

_image of login page and network tab_

We can test to see if the login page might be vulnerable to an SQL Injection attack by putting an apostraphe in the email input and anything we want for the password. In this case I used "123"

![alt text](SQLInjection2.png)

_testing the login page for an SQL Injection Vulnerability_

We can hit login and check the response from the server to see the exact SQL Query that was sent

![alt text](SQLInjection3.png)

_response from the server_

The query that was sent was as follows:
```
"SELECT * FROM Users WHERE email = ''' AND password = '202cb962ac59075b964b07152d234b70' AND deletedAt IS NULL" 
```

We can see from this query that in the email section, the apostrophe was simply passed in without problems. This is a major security issue since in SQL, apostrophes can be used to start a new command. If someone knows what they are doing, they could enter their own SQL Query inside of the one we are trying to send. Normally a developer would not allow an apostrophe to be entered in email input for this reason.

Now that we know that we can inject our own SQL, we can try to gain access to the Admin account. 

This time in the email we will type:
```
' OR TRUE -- 
```
Let's take a look at what happens when we do this

![alt text](SQLInjection4.png)

_successful response from the server_

This time when we go to login, we are given a valid access toekn and logged in. If we were to navigate to the Account tab we would see that we are logged in as an admin. What happened here?

Well we know that inputs are not sanitized when entered into the user login so we sent the following query:
```
"SELECT * FROM Users WHERE email = ' ' OR TRUE--  AND password = '202cb962ac59075b964b07152d234b70' AND deletedAt IS NULL" 
```

We have asked SQL to return the passwords for all users where the email address is ‘ ‘ or if the second expression is True. Since True is always True, it returns the full list of User passwords. We then use the – to comment out the rest of the hard coded SQL statement and just run our injection. In the case of the Juice Shop, the Admin account is the very first one in the list, so we are logged in as the admin.

![alt text](SQLInjection5.png)

_we are logged in as an admin_

#### Remediating the SQL Injection Vulnerability

We can remedy this exploit by sanitizing user inputs before running our SQL Queries. Searching through the code, we can find the relevant functions that handle user login.

![alt text](SQLInjection6.png)

_insecure login code_

The important part for us is on line 36 where we can see that there is no sanitization being done on our SQL Query. Inputs from our login request are being directly input to the Query. 

This can be fixed using something called binding. This is considered safe because Juice Shop uses a package called Sequelize to handle its SQL Queries. When Sequelize binds a parameter, it does a check to ensure that Bind parameters are not SQL keywords. This makes it impossible for an attacker to inject their own statement because Sequelize will throw an error if it sees an apostrophe or other SQL keyword. These keywords are not normally part of emails so it shouldn’t be an issue if we don’t allow them to be input. 

The fixed code looks like this:

![alt text](SQLInjection7.png)

_fixed code_

Here you can see where we use our Bind parameters ($1 and $2) so that Sequelize will sanitize the inputs. 

#### Key Takeaways

The biggest takeaway from this exploit is that it is important for developers to be educated in website security. If a developer does not know that this is an avenue for attack, they will not be able to protect the site from SQL injection. Since this code works by just placing user input into our SQL statements, an uneducated developer will have a hard time understanding that they have written a major vulnerability into the site. 

It is important for developers to know how SQL injection works so that they can select secure packages to handle their SQL Queries and take full advantage of the security measures that they offer.
=======
## Broken Access Control Vulnerability - OWASP #1
#### Exploiting Broken Acess Controls via Forging another user's review
###### By: Kuljot Biring

In this vulnerability, I we will be taking advantage of broken access controls in OWASP Juice Shop. These vulnerabilities occur when an applicaiton does not properly restrict user permissions and allows unauthorized users to access or modify resources. This usually results from having inadequate authentication checks or failing to enfoce access controls at the applicaiton level. Attackers can take advantage of these weaknesses to access sensitive data or take unauthorized actions including but not limited to escalating priveledges. 

In investigating proper access controls for the Web Application, I noticed that a user can forge another user's review on the products page. 

To exploit this vulnerability we are going to need to have [Burp Suite](https://portswigger.net/burp/communitydownload) downloaded and installed. We are going to use this popular Web Security software to "catch" requests we make to the website on the fly (as we send them over).

We open up the Burp Suite application and just accept the default settings and make a Temporary Project in Memory option with the default settings, and then click Start Burp.

In the tabs on the top of the application select Proxy and on that screen slide the toggle for Intercept to be in the ON position. Now click the open browser button which will launch a web browser. Note: you will have to click forward as the GET (or other HTTP request) are getting processed for the page to load and to move forward with your actions.

![Bupr Proxy](image-burpproxy.png)
_screenshot of Bupr Proxy Tab_

In this browser we want to navigate to [OWASP Juice Shop](https://juice-shop.herokuapp.com/#/search) and click Account in the top right. We want to create a new user via the ```Not yet a cutomer?``` link.

![Create Account](image-creatingaccount.png)
_screenshot of creating a new account_

Once we have created a new user, go ahead and log in as the user you just created. On the main page of the website, we can take a look at the Apple Juice product. We can see that there is a review there currently when we click on the product:

![Juice comment](image-juicecomment.png)
_screenshot of comment on Apple Juice product_

Let's leave one of our own comments on the product. Now, in Burp Suite we see our PATCH appear. Before we press forward let's take a closer look at the request. At the very bottom of the Request window in Burp Suite we can see our email that is submitting the review listed as author as well as the message for we had written for the review.

![Burp Request](image-burprequest.png)
_screenshot of PUT request in Burp Suite_

Go ahead and forward this request. We see that our review shows up as expected. No surprise here. 

![New Review](image-newreview.png)
_screenshot of our new review_

Since we are able to intercept and examine the request before it's sent through, let us test if there is any authentication in the method that handles this. Let's craft a new review that says ```This is filled with poison```. However, before we forward the request in Burp Suite let's change the author. We saw that the first review was left by admin@juice-sh.op. We know this is a valid authenticated user (since they are able to leave comments), so let's use this as the author in the request instead of our own cs467@gmail.com. See below:


![Editing Author](image-editauthor.png)
_screenshot of editing author in new review PUT request_

Forward the request. Look at what happened! A new review is left with the admin of juice shop saying the product is filled with poison. We were able to forge a comment as the Juice Shop admin!

![Forged Review](image-forgedreview.png)
_screenshot of forged admin review_

What happened here? I seems as though there is a seriously flaw in the way that authentication and authorization are handled on the web app. The application is not checking that the person logged in is only able to leave reviews as themselves. There is definately a Broken Acccess Control vulnerability in the web application.


#### Remediating the Broken Access Control Vulnerability

Now that we have exploited the vulnerability, let's remediate it to patch this security issue. Looking through the code we can see that the file ```updateProductReviews.ts``` appears to be handling the review functionality of the web site. Taking a deeper look at the source code, we can see that it processes incoming request to update a review, checks for the authentication of the user and then updates the review message in the database if the user is authorized to do so. The vulnerable code is here:


![Vulnerable Code](image-vulnerablecode.png)
_screenshot of vulnerable code_

The issues with this code are; the code does not check whether the authenticated user is the actual author the the review (as we demonstrated any user can author a review for another user). The lines of code allowing this are below:

```
const user = security.authenticatedUsers.from(req) // vuln-code-snippet vuln-line forgedReviewChallenge
    db.reviewsCollection.update( // vuln-code-snippet neutral-line forgedReviewChallenge
      { _id: req.body.id }, // vuln-code-snippet vuln-line noSqlReviewsChallenge forgedReviewChallenge
      { $set: { message: req.body.message } }
```

To remedy this issue, we are going to do an authentication check before that snippet of code:

```
if (!user) {
      return res.status(401).json({ error: 'Unauthorized' });
    }
```

We also add code to ensure that before directly updating the review there is appropriate ownership via:
```
// Only allow message update, do not allow author to be changed
const updateData = { $set: { message: req.body.message } }; 

// at this point OK to update review
return db.reviewsCollection.update( // vuln-code-snippet neutral-line forgedReviewChallenge
    { _id: reviewId }, // vuln-code-snippet vuln-line noSqlReviewsChallenge forgedReviewChallenge
    updateData
```

In the same vein we need to check the authorization of the author using:

```
if (!review || typeof review.author !== 'string' || review.author !== user.data.email) {
          // user is not authorized to edit review
          return res.status(403).json({ error: 'Forbidden' });
        }
```

This ensure that only the user who originally posted a review can modify it. Now we have handled Authentication and Authorization of Access Controls.

The line of code ```{ multi: true }``` raises the possiblilty of an SQL injection as it does not allow assurance that only one document is updated. A malicious user could craft a request body with an SQL command that would cause the database to update multiple reviews.

To remedy this we are going to remove this line from the code.

Additionally the database operation is using ```result.original``` without any sanitization. If this becomes undefined or malformed the logic could break as there is no checking as to the integrity of the response from the database query.

To remedy this, we are going to add checking to see if the ```result.original``` exists and whether it has any elements. If it's null or empty, the DB likely didn't return expected data - we can handle that gracefully with an error.

```
if (!result.original || result.original.length === 0) {
            return res.status(500).json({ error: 'Failed to retrieve the original review' });
          }
```

Lastly, the error handling in the code uses a generic ```500`` response for all errors which would not provide enough context or detail about the issue that occurred. An error message with more context (i.e database errors, authorization errors etc) woudl be more beneficial. We update the error block as follows:

```
.catch((err: Error) => {
      // Handle other potential errors like connection issues
      console.error('Error fetching review:', err);
      res.status(500).json({ error: 'Failed to fetch review' });
    });
```

#### Key Takeaways

Broken Access Controls allows individuals to peform actions for which they should not be authorized. In our example, we used broken access controls to forge reviews on products. This proof of concepts highlights the need to have proper controls in place which strictly control Authentication - verifying the entity is who they claim to be, Authorization - allowing the entity to perform only actions that have been specifically granted to them, and Accounting - keeping track of the entity's actions. Without these measures in place, a malicious actor can bypass safeguards and perform a plethora of nefarious actions.

## Identification and Authentication Failures vulnerability - OWASP #7
#### Password Strength
###### By: Pontipe Kopkaew

For this vulnerability, we will exploit password strength. The goal is to log in with the administrator's user credentials without previously changing them or applying SQL Injection.

We will use Burp Suite, a popular tool for intercepting and modifying HTTP requests. The steps to exploit the vulnerability are as follows:

To begin, The administrator's email address is already given in the product page, under the reviews section. It is admin@juice-sh.op. 

![alt text](product-page.png)

_screenshot of the products page displaying the admin email address_

Next, we have to guess the password. The challenge requires us to find the admin's password without changing it or using SQL injection. We can rely on the fact that many systems have weak or predictable passwords, especially for admin accounts. 

To do this, Let's capture the admin login request using Burp Suite's Interceptor feature.

![alt text](burpsuite1.png)

_screenshot of Burp Suite setup_

![alt text](login-page.png)

_screenshot of failed attempt to log in_

![alt text](burpsuite3.png)

_screenshot of the Burp Suite Proxy result_

Pick a  list of common passwords (e.g., admin, password123, 123456, etc.), which are often used in weak password configurations. The Intruder feature in Burp Suite to automate the process of guessing the password. This tool allowed me to send a series of requests with different password combinations, automatically testing them against the login endpoint until the correct one was found.

![alt text](burpsuite2.png)

_screenshot of Burp Suite intruder result_

![alt text](burpsuite4.png)

_screenshot of the intruder payload setup_

![alt text](burpsuite5.png)

_screenshot of the the processing of the passwords list_

As shown in the screenshot above, the password "admin123" returns a status code 200, indicating a successful login. By testing this password, we are able to gain access with the correct credentials. This proved that the admin's password is weak and vulnerable to brute-force or simple guessing attacks.

![alt text](logged-user-profile.png)

_screenshot of the user's profile_

#### Remediating Identification and Authentication Failures vulnerability
To address the password strength vulnerability in the register form (\frontend\src\app\register) of the OWASP Juice Shop, I reinforced the validation logic to ensure that passwords meet specific strength criteria. These changes were made in the following files:

- Code 1: register.component.html
    I added validation feedback to the front-end form to notify users about password strength requirements. Specifically, I created a list of password criteria (such as minimum length, inclusion of digits, special characters, and prevention of common passwords), and displayed real-time feedback to users.

    ![alt text](component-html-img.png)

    _screenshot of the code snippet from register.component.html_

- Code 2: register.component.spec.ts
    I added unit tests to ensure that the password validation logic was working as expected. These tests cover various scenarios, such as password length, inclusion of numbers and special characters, and ensuring the password is not one of the most common passwords.

    ![alt text](component-spec-ts-img.png)

    _screenshot of the code snippet from register.component.spec.ts_

- Code 3: register.component.ts
    To implement the password validation logic on the back-end, I modified the password validator function to check for several criteria. These include checking the password length, ensuring the password contains at least one digit, at least one special character, and that the password is not a common password.

    ![alt text](component-ts-img.png)

    _screenshot of the code snippet from register.component.ts_

#### Key Takeaways
The major takeaways from this exploit highlight the risks posed by weak passwords, which are common targets for attackers. Predictable passwords like "admin" or "password123" leave systems vulnerable to unauthorized access, especially when combined with automated attack tools like Burp Suite or Hydra, which can quickly perform brute-force attacks. To mitigate such vulnerabilities, it is important to implement strong authentication controls, including enforcing complex password policies, setting up account lockout mechanisms to thwart brute-force attempts, and utilizing multi-factor authentication (MFA) for added security, particularly for administrative accounts.

>>>>>>> 88a7ec95
<|MERGE_RESOLUTION|>--- conflicted
+++ resolved
@@ -146,7 +146,6 @@
 
 The key takeaway from this exploit is the importance for organizations to prioritize strong data protection measures to keep sensitive information safe. Protecting data is important not only for maintaining customer trust but also for complying with legal regulations and avoiding potential financial losses. Regularly reviewing and enhancing security practices is vital for reducing risks and ensuring that data is secure from potential threats.
 
-<<<<<<< HEAD
 ## Injection Vulnerability - OWASP #3
 #### Exploiting SQL Injection
 ###### By: Jason Gottlieb
@@ -228,7 +227,6 @@
 The biggest takeaway from this exploit is that it is important for developers to be educated in website security. If a developer does not know that this is an avenue for attack, they will not be able to protect the site from SQL injection. Since this code works by just placing user input into our SQL statements, an uneducated developer will have a hard time understanding that they have written a major vulnerability into the site. 
 
 It is important for developers to know how SQL injection works so that they can select secure packages to handle their SQL Queries and take full advantage of the security measures that they offer.
-=======
 ## Broken Access Control Vulnerability - OWASP #1
 #### Exploiting Broken Acess Controls via Forging another user's review
 ###### By: Kuljot Biring
@@ -432,4 +430,3 @@
 #### Key Takeaways
 The major takeaways from this exploit highlight the risks posed by weak passwords, which are common targets for attackers. Predictable passwords like "admin" or "password123" leave systems vulnerable to unauthorized access, especially when combined with automated attack tools like Burp Suite or Hydra, which can quickly perform brute-force attacks. To mitigate such vulnerabilities, it is important to implement strong authentication controls, including enforcing complex password policies, setting up account lockout mechanisms to thwart brute-force attempts, and utilizing multi-factor authentication (MFA) for added security, particularly for administrative accounts.
 
->>>>>>> 88a7ec95
