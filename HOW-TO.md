# CS467 OWASP Juice Shop How-to Guide


## Injection Vulnerability - OWASP #3
#### Exploiting Injection via DOM XSS
###### By: Kuljot Biring

For this vulnerability it should be noted that Cross-site Scripting (XSS) is a vulnerability that allows an attacker to inject malicious scripts into web pages. They can be used to steal information. Hijack user sessions (cookies) and perform other nefarious actions.

Here we are going to inject a payload into the Document Object Model (DOM). Insecure client-side Javascript is allowing this XSS to take place.

Looking at the Juice Shop webpage, the area that stands out as a place to test any kind of injection or payload would be areas that allow user input. In our case this is the website's search bar.

Since we are just doing a proof of concept lets send a script that contains and alert. First, right click on the webpage and select inspect. This will open developers tools in a separate frame. In the search bar, we will enter: `<h1>Hacking is Cool</h1>`

Press enter. Notice how this shows up on the webpage search results? If we right click and inspect the text we put on the page, we can see it has been inserted into the code.

Now lets try inserting a bit of JavaScript. In the search bar enter the following and hit enter:

```
<iframe src="javascript:alert(`HERE IS AN XSS INJECTION - KULJOT BIRING`)">.
```

![Screenshot 2024-10-21 at 9 35 10 PM](https://github.com/user-attachments/assets/fbf4bd51-4678-4bb6-8cfc-2f8b5172a79c)

_Screen shot of payload in the search bar_


If we search for this string in the page inspector we entered, we can see our iframe has been injected into the code. Now imagine if this had been something much more malicious being injected into our code such as code to steal a user's cookies?


![Screenshot 2024-10-22 at 3 13 49 PM](https://github.com/user-attachments/assets/951dc834-48d5-4736-a597-f6d82de7a3fd)

_code inserted into DOM_

#### Remediating the Injection Vulnerability

OK, now that we know we can perform injection attacks via the search bar, we look to how we can remedy this. Let's find the code that deals with the search bar. After some digging we see that in the folder:

```
frontend > src > app > search-result
```
there is a file called `search-result.component.ts`. In this file we can see the following snippet of code which seems to be overriding Angular's built-in safeguards which would prevent an XSS attack.

![Screenshot 2024-10-21 at 9 35 37 PM](https://github.com/user-attachments/assets/9feb704f-dcf9-4500-97be-55f192bc17f8)

_image of insecure code_


The solution here is to remedy this code by not bypassing built-in security trusts in the first place.

![Screenshot 2024-10-21 at 9 35 55 PM](https://github.com/user-attachments/assets/10094bd5-cd40-4dd6-afdb-7684901f77b2)

_code fix_


#### Key Takeaways

XSS allows malicious code to be injected. Without sanitization and security checks, bad actors can perform a number of actions which can lead to various effects such as; running malicious scripts which can steal user information, cookies and run a wide variety of other nefarious code on your webpage. Here we are simply using a DOM XSS to trigger an alert as a proof of concept. However, as you can see, this vulnerability has a lot of potential for harm.

## Vulnerable and Outdated Components - OWASP #6
#### Exploiting Outdated Allowlist
###### By: Jason Gottlieb

For this vulnerability we will be looking at how outdated parts of a web application can be used as an attack vector. Often, websites will want to move users to another website to handle things such as donations or payments. Since developers want to ensure that users are only redirected to websites that are safe, they will ensure that only certain websites can be used as a redirect. The term for this collection of allowed URL's is an Allowlist. If an attacker tries to redirect a user through the site to a URL that they control, it won't work. 

This concept works well to protect users, but can unintentionally be used as an opportunity for scammers when the list is out of date. In this scenario, the Juice Shop has an outdated Allowlist that will let users be redirected to Cryptocurrency wallet sites. In the past, the Juice Shop used one of this wallets for a legitimate purpose, to collect payments from users. However, the Juice Shop has stopped using the wallet but left the URL's in the Allowlist. 

If an attacker was to discover that these URL's are in the Allowlist, they could generate their own wallet URL that is slightly different from the official Juice Shop one and present it to users. Since the URL would redirect through the Juice Shop site, it would be very hard for the average user to tell that this is a scam. Let's go over how an attacker might discover a vulnerable link.

First, right click on the webpage and select inspect. Navigate to the debugger tab and take a look at main.js. From there we can use CTRL-F to search for the string "redirect" until we come accross a URL that could be used as an attack vector.

![alt text](image.png)

_image of potentially vulnerable URL_


Here we find the following URL:
```
/redirect?to=https://blockchain.info/address/1AbKfgvw9psQ41NbLi8kufDQTezwG8DRZm
```

If we are to paste that into our search bar, we will be redirected to a Cryptocurrency wallet. While this by itself isn't an issue, the Juice Shop no longer uses these wallets to collect payments so we are just leaving an attack vector open with no benefit.

#### Remediating the Outdated Component Vulnerability

The easiest way to fix this vulnerability is to remove those URL's from the Allowlist. Inside the lib folder there is a file called `insecurity.ts` that handles the Allowlist.

![alt text](image-1.png)

_image of insecure code_

The solution is to remove any URL's that we don't want to  be redirected. Just comment out the appropriate URL's.

![alt text](image-2.png)

_code fix_

#### Key Takeaways

Allowlists are a powerful tool in controlling where users can be redirected. However, if they fall out of date they can become a serious vulnerability. Developers should strive to make sure that the URL's that are within their Allowlist are secure and can't be used for phishing scams. Additionally, Allowlists should be kept up to date. Developers should add checking their Allowlist to a regular maintenance schedule and frequently audit which URL's are contained within it.

## Cryptographic Failures vulnerability - OWASP #2
#### Exploiting Sensitive Data
###### By: Pontipe Kopkaew

For this vulnerability, we will exploit a confidential document. The goal is to find a hidden file containing sensitive information about potential hostile takeovers by management. By exploring various links within the application, we should be able to locate this unprotected file and access its contents.

To begin, we do not need any tools to exploit the vulnerability; instead, we should thoroughly explore the Juice Shop website, looking for links that might lead to embedded documents.

![alt text](image-3.png)

_screenshot of About Us Page_

There is a link on the "About Us" page that directs users to the terms of use, which leads to the URL: https://cs467-owasp-juice-shop-87450be9c684.herokuapp.com/ftp/legal.md. From this, we can deduce that the document is named legal.md and is located in the ftp directory, prompting us to investigate further.

![alt text](image-4.png)

_screenshot of the content of legal.md_

The next step is to navigate to the directory at https://cs467-owasp-juice-shop-87450be9c684.herokuapp.com/ftp to check its contents.

![alt text](image-5.png)

_screenshot of the content of the ftp directory_

Finally, if we examine the contents of the directory, we will discover that acquisitions.md is the file containing the sensitive data we are seeking.

![alt text](image-6.png)

_screenshot of the content of acquisitions.md_

#### Remediating Cryptographic Failures vulnerability

To address this issue, we should eliminate access to the directory listing of /ftp directory by commenting out the relevant code snippet in the server.ts file of the application. This code creates an endpoint that serves a directory listing of the ftp folder, which can be a potential security risk if not properly secured, as it could expose sensitive files to unauthorized users. By taking this action, we effectively resolve the data leak.

![alt text](image-7.png)

_screenshot of insecure code snippet from GitHub_

![alt text](image-8.png)

_screenshot of secure code snippet from code editor_

#### Key Takeaways

The key takeaway from this exploit is the importance for organizations to prioritize strong data protection measures to keep sensitive information safe. Protecting data is important not only for maintaining customer trust but also for complying with legal regulations and avoiding potential financial losses. Regularly reviewing and enhancing security practices is vital for reducing risks and ensuring that data is secure from potential threats.

<<<<<<< HEAD
## Identification and Authentication Failures vulnerability - OWASP #7
#### Password Strength
###### By: Pontipe Kopkaew

For this vulnerability, we will exploit password strength. The goal is to log in with the administrator's user credentials without previously changing them or applying SQL Injection.

We will use Burp Suite, a popular tool for intercepting and modifying HTTP requests. The steps to exploit the vulnerability are as follows:

To begin, The administrator's email address is already given in the product page, under the reviews section. It is admin@juice-sh.op. 

![alt text](product-page.png)

_screenshot of the products page displaying the admin email address_

Next, we have to guess the password. The challenge requires us to find the admin's password without changing it or using SQL injection. We can rely on the fact that many systems have weak or predictable passwords, especially for admin accounts. 

To do this, Let's capture the admin login request using Burp Suite's Interceptor feature.

![alt text](burpsuite1.png)

_screenshot of Burp Suite setup_

![alt text](login-page.png)

_screenshot of failed attempt to log in_

![alt text](burpsuite3.png)

_screenshot of the Burp Suite Proxy result_

Pick a  list of common passwords (e.g., admin, password123, 123456, etc.), which are often used in weak password configurations. The Intruder feature in Burp Suite to automate the process of guessing the password. This tool allowed me to send a series of requests with different password combinations, automatically testing them against the login endpoint until the correct one was found.

![alt text](burpsuite2.png)

_screenshot of Burp Suite intruder result_

![alt text](burpsuite4.png)

_screenshot of the intruder payload setup_

![alt text](burpsuite5.png)

_screenshot of the the processing of the passwords list_

As shown in the screenshot above, the password "admin123" returns a status code 200, indicating a successful login. By testing this password, we are able to gain access with the correct credentials. This proved that the admin's password is weak and vulnerable to brute-force or simple guessing attacks.

![alt text](logged-user-profile.png)

_screenshot of the user's profile_

#### Remediating Identification and Authentication Failures vulnerability
To address the password strength vulnerability in the register form (\frontend\src\app\register) of the OWASP Juice Shop, I reinforced the validation logic to ensure that passwords meet specific strength criteria. These changes were made in the following files:

- Code 1: register.component.html
    I added validation feedback to the front-end form to notify users about password strength requirements. Specifically, I created a list of password criteria (such as minimum length, inclusion of digits, special characters, and prevention of common passwords), and displayed real-time feedback to users.

    ![alt text](component-html-img.png)

    _screenshot of the code snippet from register.component.html_

- Code 2: register.component.spec.ts
    I added unit tests to ensure that the password validation logic was working as expected. These tests cover various scenarios, such as password length, inclusion of numbers and special characters, and ensuring the password is not one of the most common passwords.

    ![alt text](component-spec-ts-img.png)

    _screenshot of the code snippet from register.component.spec.ts_

- Code 3: register.component.ts
    To implement the password validation logic on the back-end, I modified the password validator function to check for several criteria. These include checking the password length, ensuring the password contains at least one digit, at least one special character, and that the password is not a common password.

    ![alt text](component-ts-img.png)

    _screenshot of the code snippet from register.component.ts_

#### Key Takeaways
The major takeaways from this exploit highlight the risks posed by weak passwords, which are common targets for attackers. Predictable passwords like "admin" or "password123" leave systems vulnerable to unauthorized access, especially when combined with automated attack tools like Burp Suite or Hydra, which can quickly perform brute-force attacks. To mitigate such vulnerabilities, it is important to implement strong authentication controls, including enforcing complex password policies, setting up account lockout mechanisms to thwart brute-force attempts, and utilizing multi-factor authentication (MFA) for added security, particularly for administrative accounts.
=======
## Broken Access Control Vulnerability - OWASP #1
#### Exploiting Broken Acess Controls via Forging another user's review
###### By: Kuljot Biring

In this vulnerability, I we will be taking advantage of broken access controls in OWASP Juice Shop. These vulnerabilities occur when an applicaiton does not properly restrict user permissions and allows unauthorized users to access or modify resources. This usually results from having inadequate authentication checks or failing to enfoce access controls at the applicaiton level. Attackers can take advantage of these weaknesses to access sensitive data or take unauthorized actions including but not limited to escalating priveledges. 

In investigating proper access controls for the Web Application, I noticed that a user can forge another user's review on the products page. 

To exploit this vulnerability we are going to need to have [Burp Suite](https://portswigger.net/burp/communitydownload) downloaded and installed. We are going to use this popular Web Security software to "catch" requests we make to the website on the fly (as we send them over).

We open up the Burp Suite application and just accept the default settings and make a Temporary Project in Memory option with the default settings, and then click Start Burp.

In the tabs on the top of the application select Proxy and on that screen slide the toggle for Intercept to be in the ON position. Now click the open browser button which will launch a web browser. Note: you will have to click forward as the GET (or other HTTP request) are getting processed for the page to load and to move forward with your actions.

![Bupr Proxy](image-burpproxy.png)
_screenshot of Bupr Proxy Tab_

In this browser we want to navigate to [OWASP Juice Shop](https://juice-shop.herokuapp.com/#/search) and click Account in the top right. We want to create a new user via the ```Not yet a cutomer?``` link.

![Create Account](image-creatingaccount.png)
_screenshot of creating a new account_

Once we have created a new user, go ahead and log in as the user you just created. On the main page of the website, we can take a look at the Apple Juice product. We can see that there is a review there currently when we click on the product:

![Juice comment](image-juicecomment.png)
_screenshot of comment on Apple Juice product_

Let's leave one of our own comments on the product. Now, in Burp Suite we see our PATCH appear. Before we press forward let's take a closer look at the request. At the very bottom of the Request window in Burp Suite we can see our email that is submitting the review listed as author as well as the message for we had written for the review.

![Burp Request](image-burprequest.png)
_screenshot of PUT request in Burp Suite_

Go ahead and forward this request. We see that our review shows up as expected. No surprise here. 

![New Review](image-newreview.png)
_screenshot of our new review_

Since we are able to intercept and examine the request before it's sent through, let us test if there is any authentication in the method that handles this. Let's craft a new review that says ```This is filled with poison```. However, before we forward the request in Burp Suite let's change the author. We saw that the first review was left by admin@juice-sh.op. We know this is a valid authenticated user (since they are able to leave comments), so let's use this as the author in the request instead of our own cs467@gmail.com. See below:


![Editing Author](image-editauthor.png)
_screenshot of editing author in new review PUT request_

Forward the request. Look at what happened! A new review is left with the admin of juice shop saying the product is filled with poison. We were able to forge a comment as the Juice Shop admin!

![Forged Review](image-forgedreview.png)
_screenshot of forged admin review_

What happened here? I seems as though there is a seriously flaw in the way that authentication and authorization are handled on the web app. The application is not checking that the person logged in is only able to leave reviews as themselves. There is definately a Broken Acccess Control vulnerability in the web application.


#### Remediating the Broken Access Control Vulnerability

Now that we have exploited the vulnerability, let's remediate it to patch this security issue. Looking through the code we can see that the file ```updateProductReviews.ts``` appears to be handling the review functionality of the web site. Taking a deeper look at the source code, we can see that it processes incoming request to update a review, checks for the authentication of the user and then updates the review message in the database if the user is authorized to do so. The vulnerable code is here:


![Vulnerable Code](image-vulnerablecode.png)
_screenshot of vulnerable code_

The issues with this code are; the code does not check whether the authenticated user is the actual author the the review (as we demonstrated any user can author a review for another user). The lines of code allowing this are below:

```
const user = security.authenticatedUsers.from(req) // vuln-code-snippet vuln-line forgedReviewChallenge
    db.reviewsCollection.update( // vuln-code-snippet neutral-line forgedReviewChallenge
      { _id: req.body.id }, // vuln-code-snippet vuln-line noSqlReviewsChallenge forgedReviewChallenge
      { $set: { message: req.body.message } }
```

To remedy this issue, we are going to do an authentication check before that snippet of code:

```
if (!user) {
      return res.status(401).json({ error: 'Unauthorized' });
    }
```

We also add code to ensure that before directly updating the review there is appropriate ownership via:
```
// Only allow message update, do not allow author to be changed
const updateData = { $set: { message: req.body.message } }; 

// at this point OK to update review
return db.reviewsCollection.update( // vuln-code-snippet neutral-line forgedReviewChallenge
    { _id: reviewId }, // vuln-code-snippet vuln-line noSqlReviewsChallenge forgedReviewChallenge
    updateData
```

In the same vein we need to check the authorization of the author using:

```
if (!review || typeof review.author !== 'string' || review.author !== user.data.email) {
          // user is not authorized to edit review
          return res.status(403).json({ error: 'Forbidden' });
        }
```

This ensure that only the user who originally posted a review can modify it. Now we have handled Authentication and Authorization of Access Controls.

The line of code ```{ multi: true }``` raises the possiblilty of an SQL injection as it does not allow assurance that only one document is updated. A malicious user could craft a request body with an SQL command that would cause the database to update multiple reviews.

To remedy this we are going to remove this line from the code.

Additionally the database operation is using ```result.original``` without any sanitization. If this becomes undefined or malformed the logic could break as there is no checking as to the integrity of the response from the database query.

To remedy this, we are going to add checking to see if the ```result.original``` exists and whether it has any elements. If it's null or empty, the DB likely didn't return expected data - we can handle that gracefully with an error.

```
if (!result.original || result.original.length === 0) {
            return res.status(500).json({ error: 'Failed to retrieve the original review' });
          }
```

Lastly, the error handling in the code uses a generic ```500`` response for all errors which would not provide enough context or detail about the issue that occurred. An error message with more context (i.e database errors, authorization errors etc) woudl be more beneficial. We update the error block as follows:

```
.catch((err: Error) => {
      // Handle other potential errors like connection issues
      console.error('Error fetching review:', err);
      res.status(500).json({ error: 'Failed to fetch review' });
    });
```

#### Key Takeaways

Broken Access Controls allows individuals to peform actions for which they should not be authorized. In our example, we used broken access controls to forge reviews on products. This proof of concepts highlights the need to have proper controls in place which strictly control Authentication - verifying the entity is who they claim to be, Authorization - allowing the entity to perform only actions that have been specifically granted to them, and Accounting - keeping track of the entity's actions. Without these measures in place, a malicious actor can bypass safeguards and perform a plethora of nefarious actions.
>>>>>>> eb01a782
<|MERGE_RESOLUTION|>--- conflicted
+++ resolved
@@ -146,84 +146,6 @@
 
 The key takeaway from this exploit is the importance for organizations to prioritize strong data protection measures to keep sensitive information safe. Protecting data is important not only for maintaining customer trust but also for complying with legal regulations and avoiding potential financial losses. Regularly reviewing and enhancing security practices is vital for reducing risks and ensuring that data is secure from potential threats.
 
-<<<<<<< HEAD
-## Identification and Authentication Failures vulnerability - OWASP #7
-#### Password Strength
-###### By: Pontipe Kopkaew
-
-For this vulnerability, we will exploit password strength. The goal is to log in with the administrator's user credentials without previously changing them or applying SQL Injection.
-
-We will use Burp Suite, a popular tool for intercepting and modifying HTTP requests. The steps to exploit the vulnerability are as follows:
-
-To begin, The administrator's email address is already given in the product page, under the reviews section. It is admin@juice-sh.op. 
-
-![alt text](product-page.png)
-
-_screenshot of the products page displaying the admin email address_
-
-Next, we have to guess the password. The challenge requires us to find the admin's password without changing it or using SQL injection. We can rely on the fact that many systems have weak or predictable passwords, especially for admin accounts. 
-
-To do this, Let's capture the admin login request using Burp Suite's Interceptor feature.
-
-![alt text](burpsuite1.png)
-
-_screenshot of Burp Suite setup_
-
-![alt text](login-page.png)
-
-_screenshot of failed attempt to log in_
-
-![alt text](burpsuite3.png)
-
-_screenshot of the Burp Suite Proxy result_
-
-Pick a  list of common passwords (e.g., admin, password123, 123456, etc.), which are often used in weak password configurations. The Intruder feature in Burp Suite to automate the process of guessing the password. This tool allowed me to send a series of requests with different password combinations, automatically testing them against the login endpoint until the correct one was found.
-
-![alt text](burpsuite2.png)
-
-_screenshot of Burp Suite intruder result_
-
-![alt text](burpsuite4.png)
-
-_screenshot of the intruder payload setup_
-
-![alt text](burpsuite5.png)
-
-_screenshot of the the processing of the passwords list_
-
-As shown in the screenshot above, the password "admin123" returns a status code 200, indicating a successful login. By testing this password, we are able to gain access with the correct credentials. This proved that the admin's password is weak and vulnerable to brute-force or simple guessing attacks.
-
-![alt text](logged-user-profile.png)
-
-_screenshot of the user's profile_
-
-#### Remediating Identification and Authentication Failures vulnerability
-To address the password strength vulnerability in the register form (\frontend\src\app\register) of the OWASP Juice Shop, I reinforced the validation logic to ensure that passwords meet specific strength criteria. These changes were made in the following files:
-
-- Code 1: register.component.html
-    I added validation feedback to the front-end form to notify users about password strength requirements. Specifically, I created a list of password criteria (such as minimum length, inclusion of digits, special characters, and prevention of common passwords), and displayed real-time feedback to users.
-
-    ![alt text](component-html-img.png)
-
-    _screenshot of the code snippet from register.component.html_
-
-- Code 2: register.component.spec.ts
-    I added unit tests to ensure that the password validation logic was working as expected. These tests cover various scenarios, such as password length, inclusion of numbers and special characters, and ensuring the password is not one of the most common passwords.
-
-    ![alt text](component-spec-ts-img.png)
-
-    _screenshot of the code snippet from register.component.spec.ts_
-
-- Code 3: register.component.ts
-    To implement the password validation logic on the back-end, I modified the password validator function to check for several criteria. These include checking the password length, ensuring the password contains at least one digit, at least one special character, and that the password is not a common password.
-
-    ![alt text](component-ts-img.png)
-
-    _screenshot of the code snippet from register.component.ts_
-
-#### Key Takeaways
-The major takeaways from this exploit highlight the risks posed by weak passwords, which are common targets for attackers. Predictable passwords like "admin" or "password123" leave systems vulnerable to unauthorized access, especially when combined with automated attack tools like Burp Suite or Hydra, which can quickly perform brute-force attacks. To mitigate such vulnerabilities, it is important to implement strong authentication controls, including enforcing complex password policies, setting up account lockout mechanisms to thwart brute-force attempts, and utilizing multi-factor authentication (MFA) for added security, particularly for administrative accounts.
-=======
 ## Broken Access Control Vulnerability - OWASP #1
 #### Exploiting Broken Acess Controls via Forging another user's review
 ###### By: Kuljot Biring
@@ -348,5 +270,4 @@
 
 #### Key Takeaways
 
-Broken Access Controls allows individuals to peform actions for which they should not be authorized. In our example, we used broken access controls to forge reviews on products. This proof of concepts highlights the need to have proper controls in place which strictly control Authentication - verifying the entity is who they claim to be, Authorization - allowing the entity to perform only actions that have been specifically granted to them, and Accounting - keeping track of the entity's actions. Without these measures in place, a malicious actor can bypass safeguards and perform a plethora of nefarious actions.
->>>>>>> eb01a782
+Broken Access Controls allows individuals to peform actions for which they should not be authorized. In our example, we used broken access controls to forge reviews on products. This proof of concepts highlights the need to have proper controls in place which strictly control Authentication - verifying the entity is who they claim to be, Authorization - allowing the entity to perform only actions that have been specifically granted to them, and Accounting - keeping track of the entity's actions. Without these measures in place, a malicious actor can bypass safeguards and perform a plethora of nefarious actions.